--- conflicted
+++ resolved
@@ -241,13 +241,10 @@
     parser.add_argument("--cache-dir", type=str,
                         action="store",
                         help="Directory to use for disk caches of compiled code (default is the .cache subdirectory of the Firedrake installation).")
-<<<<<<< HEAD
     parser.add_argument("--complex", action="store_true",
                         help="Installs the complex version of Firedrake; rebuilds PETSc in complex mode.")
-=======
     parser.add_argument("--documentation-dependencies", action="store_true",
                         help="Install the dependencies required to build the documentation")
->>>>>>> 2e9331a5
 
     args = parser.parse_args()
 
@@ -316,16 +313,13 @@
     parser.add_argument("--cache-dir", type=str,
                         action="store", default=config["options"].get("cache_dir", ""),
                         help="Directory to use for disk caches of compiled code (default is the .cache subdirectory of the Firedrake installation).")
-<<<<<<< HEAD
     complex_group = parser.add_mutually_exclusive_group()
     group.add_argument("--complex", action="store_true",
                        help="Updates to the complex version of Firedrake; rebuilds PETSc in complex mode.")
     group.add_argument("--real", action="store_true",
                        help="Updates to the real version of Firedrake; rebuilds PETSc in complex mode.")
-=======
     parser.add_argument("--documentation-dependencies", action="store_true",
                         help="Install the dependencies required to build the documentation")
->>>>>>> 2e9331a5
 
     args = parser.parse_args()
 
@@ -426,25 +420,12 @@
 petsc_opts = "--download-eigen=%s/src/eigen-3.3.3.tgz " % firedrake_env
 
 full_opts = '--download-chaco --download-metis --download-parmetis \
---download-scalapack --download-hypre --download-mumps --download-netcdf --download-pnetcdf --download-hdf5 --download-exodusii --with-fortran-bindings=0'
-
-<<<<<<< HEAD
+--download-scalapack --download-hypre --download-mumps --with-zlib --download-netcdf --download-pnetcdf --download-hdf5 --download-exodusii --with-fortran-bindings=0'
+
 split_opts = set(full_opts.split())
-=======
+
 if options["minimal_petsc"]:
-    if options["petsc_int_type"] == "int64":
-        petsc_opts += """--download-metis --download-parmetis --download-hdf5 --download-hypre --with-64-bit-indices"""
-    else:
-        petsc_opts += """--download-chaco --download-metis --download-parmetis --download-scalapack --download-hypre --download-mumps --download-hdf5"""
-else:
-    if options["petsc_int_type"] == "int64":
-        petsc_opts += """--download-metis --download-parmetis --download-hypre --with-zlib --download-netcdf --download-pnetcdf --download-hdf5 --download-exodusii --with-64-bit-indices"""
-    else:
-        petsc_opts += """--download-chaco --download-metis --download-parmetis --download-scalapack --download-hypre --download-mumps --with-zlib --download-netcdf --download-hdf5 --download-pnetcdf --download-exodusii"""
->>>>>>> 2e9331a5
-
-if options["minimal_petsc"]:
-    split_opts -= {'--download-netcdf', '--download-pnetcdf', '--download-exodusii'}
+    split_opts -= {'--with-zlib', '--download-netcdf', '--download-pnetcdf', '--download-exodusii'}
 if options["petsc_int_type"] == 'int64':
     split_opts -= {'--download-chaco', '--download-scalapack', '--download-mumps'}
     split_opts |= {'--with-64-bit-indices'}
