--- conflicted
+++ resolved
@@ -42,7 +42,8 @@
     _persistent_options = ["developer", "sudo", "package_manager",
                            "minimal_petsc", "mpicc", "disable_ssh",
                            "show_petsc_configure_options", "adjoint",
-                           "virtualenv_name", "slepc", "slope", "packages"]
+                           "virtualenv_name", "slepc", "slope",
+                           "packages", "honour_pythonpath"]
 
 def deep_update(this, that):
     import collections
@@ -197,7 +198,7 @@
                         help="Install SLEPc along with PETSc")
     parser.add_argument("--honour-petsc-dir", action="store_true",
                         help="Usually it is best to let Firedrake build its own PETSc. If you wish to use another PETSc, set PETSC_DIR and pass this option.")
-    parser.add_argument("--honour-pythonpath", "--honour_pythonpath", action="store_true", dest="pythonpath",
+    parser.add_argument("--honour-pythonpath", "--honour_pythonpath", action="store_true",
                         help="Pointing to external Python packages is usually a user error. Set this option if you know that you want PYTHONPATH set.")
     parser.add_argument("--clean", action='store_true',
                         help="Delete any remnants of obsolete Firedrake components.")
@@ -208,7 +209,6 @@
                         help="Additional packages to be installed. The address should be in format vcs+protocol://repo_url/#egg=pkg&subdirectory=pkg_dir")
 
     args = parser.parse_args()
-<<<<<<< HEAD
 
     args.rebuild_script = legacy_args["rebuild_script"]
 
@@ -221,27 +221,6 @@
         del legacy_args["slepc"]
         del legacy_args["packages"]
         config["options"].update(legacy_args)
-
-=======
-    args.developer = False
-    args.sudo = False
-    args.package_manager = False
-    args.minimal_petsc = False
-    args.rebuild_script = False
-    args.mpicc = False
-    args.disable_ssh = False
-    args.honour_pythonpath = False
-    args.honour_pythonpath = args.honour_pythonpath or args.pythonpath
-    args.show_petsc_configure_options = False
-    args.adjoint = False
-    args.adjoint = args.adjoint or args.install_adjoint
-    args.slope = False
-    args.slope = args.slope or args.install_slope
-    args.slepc = False
-    args.slepc = args.slepc or args.install_slepc
-    args.virtualenv_name = False
-    args.virtualenv_name = args.virtualenv_name or "firedrake"
->>>>>>> 53c3ac07
 
 
 class directory(object):
@@ -874,13 +853,7 @@
     with open("firedrake/scripts/firedrake-install", "r") as f:
         update_script = f.read()
 
-<<<<<<< HEAD
     for switch in FiredrakeConfiguration._persistent_options:
-=======
-    for switch in ["developer", "sudo", "package_manager", "minimal_petsc",
-                   "mpicc", "disable_ssh", "show_petsc_configure_options", "adjoint",
-                   "virtualenv_name", "slepc", "honour_pythonpath"]:
->>>>>>> 53c3ac07
         update_script = update_script.replace("args.%s = False" % switch,
                                               "args.%s = %r" % (switch, options[switch]))
 
