from coffee import base as ast
from coffee.visitor import Visitor

from collections import OrderedDict

from ufl.algorithms.multifunction import MultiFunction

from gem import (Literal, Zero, Identity, Sum, Product, Division,
                 Power, MathFunction, MinValue, MaxValue, Comparison,
                 LogicalNot, LogicalAnd, LogicalOr, Conditional,
                 Index, Indexed, ComponentTensor, IndexSum,
                 ListTensor,Variable)#,Inverse,Solve,)


from functools import singledispatch,update_wrapper
import firedrake
import firedrake.slate.slate as sl
import loopy as lp
from loopy.kernel.instruction import CallInstruction
from loopy.program import make_program
from loopy.transform.callable import inline_callable_kernel, register_callable_kernel
from islpy import BasicSet

import islpy as isl
import pymbolic.primitives as pym

class RemoveRestrictions(MultiFunction):
    """UFL MultiFunction for removing any restrictions on the
    integrals of forms.
    """
    expr = MultiFunction.reuse_if_untouched

    def positive_restricted(self, o):
        return self(o.ufl_operands[0])


class SymbolWithFuncallIndexing(ast.Symbol):
    """A functionally equivalent representation of a `coffee.Symbol`,
    with modified output for rank calls. This is syntactically necessary
    when referring to symbols of Eigen::MatrixBase objects.
    """

    def _genpoints(self):
        """Parenthesize indices during loop assignment"""
        pt = lambda p: "%s" % p
        pt_ofs = lambda p, o: "%s*%s+%s" % (p, o[0], o[1])
        pt_ofs_stride = lambda p, o: "%s+%s" % (p, o)
        result = []

        if not self.offset:
            for p in self.rank:
                result.append(pt(p))
        else:
            for p, ofs in zip(self.rank, self.offset):
                if ofs == (1, 0):
                    result.append(pt(p))
                elif ofs[0] == 1:
                    result.append(pt_ofs_stride(p, ofs[1]))
                else:
                    result.append(pt_ofs(p, ofs))
        result = ', '.join(i for i in result)

        return "(%s)" % result


class Transformer(Visitor):
    """Replaces all out-put tensor references with a specified
    name of :type: `Eigen::Matrix` with appropriate shape. This
    class is primarily for COFFEE acrobatics, jumping through
    nodes and redefining where appropriate.

    The default name of :data:`"A"` is assigned, otherwise a
    specified name may be passed as the :data:`name` keyword
    argument when calling the visitor.
    """

    def visit_object(self, o, *args, **kwargs):
        """Visits an object and returns it.

        e.g. string ---> string
        """
        return o

    def visit_list(self, o, *args, **kwargs):
        """Visits an input of COFFEE objects and returns
        the complete list of said objects.
        """
        newlist = [self.visit(e, *args, **kwargs) for e in o]
        if all(newo is e for newo, e in zip(newlist, o)):
            return o

        return newlist

    visit_Node = Visitor.maybe_reconstruct

    def visit_FunDecl(self, o, *args, **kwargs):
        """Visits a COFFEE FunDecl object and reconstructs
        the FunDecl body and header to generate
        ``Eigen::MatrixBase`` C++ template functions.

        Creates a template function for each subkernel form.

        .. code-block:: c++

            template <typename Derived>
            static inline void foo(Eigen::MatrixBase<Derived> const & A, ...)
            {
              [Body...]
            }
        """
        name = kwargs.get("name", "A")
        new = self.visit_Node(o, *args, **kwargs)
        ops, okwargs = new.operands()
        if all(new is old for new, old in zip(ops, o.operands()[0])):
            return o

        ret, kernel_name, kernel_args, body, pred, headers, template = ops

        body_statements, _ = body.operands()
        decl_init = "const_cast<Eigen::MatrixBase<Derived> &>(%s_);\n" % name
        new_dec = ast.Decl(typ="Eigen::MatrixBase<Derived> &", sym=name,
                           init=decl_init)
        new_body = [new_dec] + body_statements
        eigen_template = "template <typename Derived>"

        new_ops = (ret, kernel_name, kernel_args,
                   new_body, pred, headers, eigen_template)

        return o.reconstruct(*new_ops, **okwargs)

    def visit_Decl(self, o, *args, **kwargs):
        """Visits a declared tensor and changes its type to
        :template: result `Eigen::MatrixBase<Derived>`.

        i.e. double A[n][m] ---> const Eigen::MatrixBase<Derived> &A_
        """
        name = kwargs.get("name", "A")
        if o.sym.symbol != name:
            return o
        newtype = "const Eigen::MatrixBase<Derived> &"

        return o.reconstruct(newtype, ast.Symbol("%s_" % name))

    def visit_Symbol(self, o, *args, **kwargs):
        """Visits a COFFEE symbol and redefines it as a Symbol with
        FunCall indexing.

        i.e. A[j][k] ---> A(j, k)
        """
        name = kwargs.get("name", "A")
        if o.symbol != name:
            return o

        return SymbolWithFuncallIndexing(o.symbol, o.rank, o.offset)

#singledispatch for second argument
def classsingledispatch(func):
    dispatcher = singledispatch(func)
    def wrapper(*args, **kw):
        return dispatcher.dispatch(args[1].__class__)(*args, **kw)
    wrapper.register = dispatcher.register
    update_wrapper(wrapper, func)
    return wrapper

class SlateTranslator():
    """Multifunction for translating UFL -> GEM.  """

    def __init__(self,builder):
        # Need context during translation!
        self.tensor_to_variable=builder.temps
        self.coeff_vecs=builder.coefficient_vecs
        self.traversed_slate_expr_dag=builder.expression_dag
        self.builder=builder

    def slate_to_gem_translate(self):
        gem_expression_dag=[]
        for tensor in self.traversed_slate_expr_dag:#tensor hier is actually TensorBase
            print(tensor)
            # Terminal tensors/Assembled Vectors are already defined
            #just redirect to allocated memory, how??
            if isinstance(tensor, sl.Tensor):
                gem_expression_dag.append(self.tensor_to_variable[tensor])
                print(self.tensor_to_variable[tensor])

            elif isinstance(tensor, sl.AssembledVector):
                print(self.coeff_vecs)
<<<<<<< HEAD
                gem_expression_dag.append(self.coeff_vecs[3])
=======
                gem_expression_dag.append(self.coeff_vecs[3][0].local_temp)
>>>>>>> c511ae51

            #other tensor types are translated into gem nodes
            else:
                gem_expression_dag.append(self.slate_to_gem(tensor))
        print(gem_expression_dag)
        return list(gem_expression_dag)

    
    @classsingledispatch
    def slate_to_gem(self,tensor):
        """Translates slate tensors into GEM.
        :returns: GEM translation of the modified terminal
        """
        raise AssertionError("Cannot handle terminal type: %s" % type(tensor))

    @slate_to_gem.register(firedrake.slate.slate.Add)
    def slate_to_gem_add(self,tensor):
        A, B = tensor.operands #slate tensors
        _A,_B=self.tensor_to_variable[A],self.tensor_to_variable[B]#gem representations
        return Sum(_A,_B)

    @slate_to_gem.register(firedrake.slate.slate.Negative)
    def slate_to_gem_negative(self,tensor):
        A,=tensor.operands
        return Product(Literal(-1), self.tensor_to_variable[A])

    @slate_to_gem.register(firedrake.slate.slate.Transpose)
    def slate_to_gem_transpose(self,tensor):
        A, = tensor.operands
        indices =self.builder.create_index(A.shape)
        A_indices=self.builder.gem_indices[-1]
        ret=Indexed(ComponentTensor(Indexed(self.tensor_to_variable[A].children[0],A_indices),tuple(reversed(A_indices))),A_indices)
        return ret

    #@TODO: actually more complicated because used for mixed tensors?
    @slate_to_gem.register(firedrake.slate.slate.Block)
    def slate_to_gem_block(self,tensor,slice_indices):
        A,=tensor.operands
        A_indices=tuple(Index(extent=A.shape[i]) for i in range(len(A.shape)))
        ret=ComponentTensor(Indexed(self.tensor_to_variable[A],A_indices),slice_indices)

        print("ret multiiindex: ",ret.multiindex)
        print("ret freeindex: ",ret.free_indices)
        print("ret children: ",ret.children)
        print("ret: ",ret)
        return ret
    
    @slate_to_gem.register(firedrake.slate.slate.Mul)
    def slate_to_gem_mul(self,tensor):
        A, B = tensor.operands

        indices =self.builder.create_index(A.shape)
        A_indices=self.builder.gem_indices[-1]

        indices =self.builder.create_index(B.shape)
        B_indices=self.builder.gem_indices[-1]

        indices =self.builder.create_index(A.shape)
        new_indices=self.builder.gem_indices[-1]

        prod=Product(Indexed(self.tensor_to_variable[A].children[0],A_indices),Indexed(self.tensor_to_variable[A].children[0],A_indices))
        sum=IndexSum(prod,A_indices)
        ret=Indexed(ComponentTensor(prod,A_indices),new_indices)
        
        return ret

    #call gem nodes for inverse and solve
    #@TODO: see questions on that in gem
    @slate_to_gem.register(firedrake.slate.slate.Inverse)
    def slate_to_gem_inverse(self,tensor,context):
        return Inverse(self.tensor_to_variable[A])

    @slate_to_gem.register(firedrake.slate.slate.Solve)
    def slate_to_gem_solve(self,tensor,context):
        raise Solve(self.tensor_to_variable[A])         




def eigen_tensor(expr, temporary, index):
    """Returns an appropriate assignment statement for populating a particular
    `Eigen::MatrixBase` tensor. If the tensor is mixed, then access to the
    :meth:`block` of the eigen tensor is provided. Otherwise, no block
    information is needed and the tensor is returned as is.

    :arg expr: a `slate.Tensor` node.
    :arg temporary: the associated temporary of the expr argument.
    :arg index: a tuple of integers used to determine row and column
                information. This is provided by the SplitKernel
                associated with the expr.
    """
    if expr.is_mixed:
        try:
            row, col = index
        except ValueError:
            row = index[0]
            col = 0
        rshape = expr.shapes[0][row]
        rstart = sum(expr.shapes[0][:row])
        try:
            cshape = expr.shapes[1][col]
            cstart = sum(expr.shapes[1][:col])
        except KeyError:
            cshape = 1
            cstart = 0

        tensor = ast.FlatBlock("%s.block<%d, %d>(%d, %d)" % (temporary,
                                                             rshape, cshape,
                                                             rstart, cstart))
    else:
        tensor = temporary

    return tensor


def depth_first_search(graph, node, visited, schedule):
    """A recursive depth-first search (DFS) algorithm for
    traversing a DAG consisting of Slate expressions.

    :arg graph: A DAG whose nodes (vertices) are Slate expressions
                with edges connected to dependent expressions.
    :arg node: A starting vertex.
    :arg visited: A set keeping track of visited nodes.
    :arg schedule: A list of reverse-postordered nodes. This list is
                   used to produce a topologically sorted list of
                   Slate nodes.
    """
    if node not in visited:
        visited.add(node)

        for n in graph[node]:
            depth_first_search(graph, n, visited, schedule)

        schedule.append(node)


def topological_sort(exprs):
    """Topologically sorts a list of Slate expressions. The
    expression graph is constructed by relating each Slate
    node with a list of dependent Slate nodes.

    :arg exprs: A list of Slate expressions.
    """
    graph = OrderedDict((expr, set(traverse_dags([expr])) - {expr})
                        for expr in exprs)

    schedule = []
    visited = set()
    for n in graph:
        depth_first_search(graph, n, visited, schedule)

    return schedule


def traverse_dags(exprs):
    """Traverses a set of DAGs and returns each node.

    :arg exprs: An iterable of Slate expressions.
    """
    seen = set()
    container = []
    for tensor in exprs:
        if tensor not in seen:
            seen.add(tensor)
            container.append(tensor)
    while container:
        tensor = container.pop()
        yield tensor

        for operand in tensor.operands:
            if operand not in seen:
                seen.add(operand)
                container.append(operand)


def merge_loopy(loopy_outer,loopy_inner_list,builder):

    #generate initilisation instructions for all tensor temporaries
    inits=[]
    c=0
    for slate_tensor,gem_indexed in builder.temps.items():
        loopy_tensor=builder.gem_loopy_dict[gem_indexed]
        indices=builder.loopy_indices[c]#this might not be robust later on
        inames={var.name for var in indices}
        inits.append(lp.Assignment(pym.Subscript(pym.Variable(loopy_tensor.name),indices), 0.0,id="init%d"%c, within_inames=frozenset(inames)))
        c+=1
    
  

    #create output arg
    for k,v in builder.coefficient_vecs.items():
        loopy_tensor=builder.gem_loopy_dict[v[0].local_temp]
        loopy_outer.temporary_variables[temps.name]=loopy_tensor
        indices=builder.loopy_indices[c]#this might not be robust later on
        inames={var.name for var in indices}
        inits.append(lp.Assignment(pym.Subscript(pym.Variable(loopy_tensor.name),indices), pym.Subscript(pym.Variable("coeff"),indices),id="init%d"%c, within_inames=frozenset(inames)))
        c+=1

    #get the CallInstruction from builder and include at beginning of outer kernel
    kitting_insn=builder.assembly_calls["cell"]
    loopy_merged = loopy_outer.copy(instructions=inits+kitting_insn+loopy_outer.instructions)
    print(loopy_merged.temporary_variables)

    print(loopy_merged)
    #add dependencies dynamically
    #add dep from first instruction of outer kernel to last instr of inner kernel
    #add dep from last instruction of inner kernel to first instr of inner kernel
    if len(loopy_merged.instructions)>1:
        noi_outer=len(loopy_outer.instructions)
        loopy_merged= lp.add_dependency(loopy_merged, "id:"+loopy_merged.instructions[-noi_outer].id,  "id:"+loopy_merged.instructions[-noi_outer-1].id)
    #    loopy_merged= lp.add_dependency(loopy_merged, "id:"+loopy_merged.instructions[-noi_outer-1].id,  "id:"+loopy_merged.instructions[0].id)

        #remove priority generate from tsfc compile call
        for insn in loopy_merged.instructions[-noi_outer:]:
            loopy_merged=lp.set_instruction_priority(loopy_merged,"id:"+insn.id, None)

    #add arguments of the subkernel
    #TODO check if is the dimtag right
    #TODO maybe we need to run over subkernels
    #    inner_args=builder.templated_subkernels[0].args
    #if len(builder.templated_subkernels)>0:
    #    loopy_merged = loopy_merged.copy(args=list(loopy_merged.args)+inner_args[1:]) #first variable is A which gets replaced by slate name of tensor anyways

    #fix domains (add additional indices coming from calling the subkernel)
    print(builder.gem_indices)
    def create_domains(gem_indices):
        for tuple_index in gem_indices:
            for i in tuple_index:
                name=i.name
                extent=i.extent
                vars = isl.make_zero_and_vars([name], [])
                yield BasicSet("{ ["+name+"]: 0<="+name+"<"+str(extent)+"}")
    domains = list(create_domains(builder.gem_indices))
    loopy_merged= loopy_merged.copy(domains=domains+loopy_merged.domains)

    #generate program from kernel, register inner kernel and inline inner kernel
    prg=make_program(loopy_merged)
    for loopy_inner in loopy_inner_list:
        prg = register_callable_kernel(prg, loopy_inner)
        prg=inline_callable_kernel(prg,loopy_inner.name)

    return prg<|MERGE_RESOLUTION|>--- conflicted
+++ resolved
@@ -184,11 +184,7 @@
 
             elif isinstance(tensor, sl.AssembledVector):
                 print(self.coeff_vecs)
-<<<<<<< HEAD
-                gem_expression_dag.append(self.coeff_vecs[3])
-=======
                 gem_expression_dag.append(self.coeff_vecs[3][0].local_temp)
->>>>>>> c511ae51
 
             #other tensor types are translated into gem nodes
             else:
