import abc
from collections import OrderedDict
import functools
from functools import cached_property
import itertools
from itertools import product
import operator

import cachetools
import finat
import firedrake
import numpy
from tsfc import kernel_args
from tsfc.finatinterface import create_element
import ufl
from firedrake import (assemble_expressions, extrusion_utils as eutils, matrix, parameters, solving,
                       tsfc_interface, utils)
from firedrake.adjoint import annotate_assemble
from firedrake.bcs import DirichletBC, EquationBC, EquationBCSplit
from firedrake.functionspacedata import entity_dofs_key, entity_permutations_key
from firedrake.petsc import PETSc
from firedrake.slate import slac, slate
<<<<<<< HEAD
from firedrake.utils import ScalarType
from firedrake.subspace import extract_subspaces
=======
from firedrake.slate.slac.kernel_builder import CellFacetKernelArg, LayerCountKernelArg
from firedrake.utils import ScalarType, tuplify
>>>>>>> e7a585d3
from pyop2 import op2
from pyop2.exceptions import MapValueError, SparsityFormatError


__all__ = "assemble",


_FORM_CACHE_KEY = "firedrake.assemble.FormAssembler"
"""Entry used in form cache to try and reuse assemblers where possible."""


@PETSc.Log.EventDecorator()
@annotate_assemble
def assemble(expr, *args, **kwargs):
    r"""Evaluate expr.

    :arg expr: a :class:`~ufl.classes.Form`, :class:`~ufl.classes.Expr` or
        a :class:`~slate.TensorBase` expression.
    :arg tensor: Existing tensor object to place the result in.
    :arg bcs: Iterable of boundary conditions to apply.
    :kwarg diagonal: If assembling a matrix is it diagonal?
    :kwarg form_compiler_parameters: Dictionary of parameters to pass to
        the form compiler. Ignored if not assembling a :class:`~ufl.classes.Form`.
        Any parameters provided here will be overridden by parameters set on the
        :class:`~ufl.classes.Measure` in the form. For example, if a
        ``quadrature_degree`` of 4 is specified in this argument, but a degree of
        3 is requested in the measure, the latter will be used.
    :kwarg mat_type: String indicating how a 2-form (matrix) should be
        assembled -- either as a monolithic matrix (``"aij"`` or ``"baij"``),
        a block matrix (``"nest"``), or left as a :class:`.ImplicitMatrix` giving
        matrix-free actions (``'matfree'``). If not supplied, the default value in
        ``parameters["default_matrix_type"]`` is used.  BAIJ differs
        from AIJ in that only the block sparsity rather than the dof
        sparsity is constructed.  This can result in some memory
        savings, but does not work with all PETSc preconditioners.
        BAIJ matrices only make sense for non-mixed matrices.
    :kwarg sub_mat_type: String indicating the matrix type to
        use *inside* a nested block matrix.  Only makes sense if
        ``mat_type`` is ``nest``.  May be one of ``"aij"`` or ``"baij"``.  If
        not supplied, defaults to ``parameters["default_sub_matrix_type"]``.
    :kwarg appctx: Additional information to hang on the assembled
        matrix if an implicit matrix is requested (mat_type ``"matfree"``).
    :kwarg options_prefix: PETSc options prefix to apply to matrices.

    :returns: See below.

    If expr is a :class:`~ufl.classes.Form` or Slate tensor expression then
    this evaluates the corresponding integral(s) and returns a :class:`float`
    for 0-forms, a :class:`.Function` for 1-forms and a :class:`.Matrix` or
    :class:`.ImplicitMatrix` for 2-forms. In the case of 2-forms the rows
    correspond to the test functions and the columns to the trial functions.

    If expr is an expression other than a form, it will be evaluated
    pointwise on the :class:`.Function`\s in the expression. This will
    only succeed if all the Functions are on the same
    :class:`.FunctionSpace`.

    If ``tensor`` is supplied, the assembled result will be placed
    there, otherwise a new object of the appropriate type will be
    returned.

    If ``bcs`` is supplied and ``expr`` is a 2-form, the rows and columns
    of the resulting :class:`.Matrix` corresponding to boundary nodes
    will be set to 0 and the diagonal entries to 1. If ``expr`` is a
    1-form, the vector entries at boundary nodes are set to the
    boundary condition values.

    .. note::
        For 1-form assembly, the resulting object should in fact be a *cofunction*
        instead of a :class:`.Function`. However, since cofunctions are not
        currently supported in UFL, functions are used instead.
    """
    if isinstance(expr, (ufl.form.Form, slate.TensorBase)):
        return _assemble_form(expr, *args, **kwargs)
    elif isinstance(expr, ufl.core.expr.Expr):
        return assemble_expressions.assemble_expression(expr)
    else:
        raise TypeError(f"Unable to assemble: {expr}")


@PETSc.Log.EventDecorator()
def allocate_matrix(expr, bcs=None, *, mat_type=None, sub_mat_type=None,
                    appctx=None, form_compiler_parameters=None, options_prefix=None):
    r"""Allocate a matrix given an expression.

    .. warning::

       Do not use this function unless you know what you're doing.
    """
    bcs = bcs or ()
    appctx = appctx or {}

    matfree = mat_type == "matfree"
    arguments = expr.arguments()
    if bcs is None:
        bcs = ()
    else:
        if any(isinstance(bc, EquationBC) for bc in bcs):
            raise TypeError("EquationBC objects not expected here. "
                            "Preprocess by extracting the appropriate form with bc.extract_form('Jp') or bc.extract_form('J')")
    if matfree:
        return matrix.ImplicitMatrix(expr, bcs,
                                     appctx=appctx,
                                     fc_params=form_compiler_parameters,
                                     options_prefix=options_prefix)

    integral_types = set(i.integral_type() for i in expr.integrals())
    for bc in bcs:
        integral_types.update(integral.integral_type()
                              for integral in bc.integrals())
    nest = mat_type == "nest"
    if nest:
        baij = sub_mat_type == "baij"
    else:
        baij = mat_type == "baij"

    if any(len(a.function_space()) > 1 for a in arguments) and mat_type == "baij":
        raise ValueError("BAIJ matrix type makes no sense for mixed spaces, use 'aij'")

    get_cell_map = operator.methodcaller("cell_node_map")
    get_extf_map = operator.methodcaller("exterior_facet_node_map")
    get_intf_map = operator.methodcaller("interior_facet_node_map")
    domains = OrderedDict((k, set()) for k in (get_cell_map,
                                               get_extf_map,
                                               get_intf_map))
    mapping = {"cell": (get_cell_map, op2.ALL),
               "exterior_facet_bottom": (get_cell_map, op2.ON_BOTTOM),
               "exterior_facet_top": (get_cell_map, op2.ON_TOP),
               "interior_facet_horiz": (get_cell_map, op2.ON_INTERIOR_FACETS),
               "exterior_facet": (get_extf_map, op2.ALL),
               "exterior_facet_vert": (get_extf_map, op2.ALL),
               "interior_facet": (get_intf_map, op2.ALL),
               "interior_facet_vert": (get_intf_map, op2.ALL)}
    for integral_type in integral_types:
        try:
            get_map, region = mapping[integral_type]
        except KeyError:
            raise ValueError(f"Unknown integral type '{integral_type}'")
        domains[get_map].add(region)

    test, trial = arguments
    map_pairs, iteration_regions = zip(*(((get_map(test), get_map(trial)),
                                          tuple(sorted(regions)))
                                         for get_map, regions in domains.items()
                                         if regions))
    try:
        sparsity = op2.Sparsity((test.function_space().dof_dset,
                                 trial.function_space().dof_dset),
                                tuple(map_pairs),
                                iteration_regions=tuple(iteration_regions),
                                nest=nest,
                                block_sparse=baij)
    except SparsityFormatError:
        raise ValueError("Monolithic matrix assembly not supported for systems "
                         "with R-space blocks")

    return matrix.Matrix(expr, bcs, mat_type, sparsity, ScalarType,
                         options_prefix=options_prefix)


@PETSc.Log.EventDecorator()
def create_assembly_callable(expr, tensor=None, bcs=None, form_compiler_parameters=None,
                             mat_type=None, sub_mat_type=None, diagonal=False):
    r"""Create a callable object than be used to assemble expr into a tensor.

    This is really only designed to be used inside residual and
    jacobian callbacks, since it always assembles back into the
    initially provided tensor.  See also :func:`allocate_matrix`.

    .. warning::

        This function is now deprecated.

    .. warning::

       Really do not use this function unless you know what you're doing.
    """
    import warnings
    with warnings.catch_warnings():
        warnings.simplefilter("once", DeprecationWarning)
        warnings.warn("create_assembly_callable is now deprecated. Please use assemble or FormAssembler instead.",
                      DeprecationWarning)

    if tensor is None:
        raise ValueError("Have to provide tensor to write to")

    rank = len(expr.arguments())
    if rank == 0:
        return ZeroFormAssembler(expr, tensor, form_compiler_parameters).assemble
    elif rank == 1 or (rank == 2 and diagonal):
        return OneFormAssembler(expr, tensor, bcs, diagonal=diagonal,
                                form_compiler_parameters=form_compiler_parameters).assemble
    elif rank == 2:
        return TwoFormAssembler(expr, tensor, bcs, form_compiler_parameters).assemble
    else:
        raise AssertionError


def _assemble_form(form, tensor=None, bcs=None, *,
                   diagonal=False,
                   mat_type=None,
                   sub_mat_type=None,
                   appctx=None,
                   options_prefix=None,
                   form_compiler_parameters=None):
    """Assemble a form.

    See :func:`assemble` for a description of the arguments to this function.
    """
    bcs = solving._extract_bcs(bcs)

    _check_inputs(form, tensor, bcs, diagonal)

    if tensor is not None:
        _zero_tensor(tensor, form, diagonal)
    else:
        tensor = _make_tensor(form, bcs, diagonal=diagonal, mat_type=mat_type,
                              sub_mat_type=sub_mat_type, appctx=appctx,
                              form_compiler_parameters=form_compiler_parameters,
                              options_prefix=options_prefix)

    # It is expensive to construct new assemblers because extracting the data
    # from the form is slow. Since all of the data structures in the assembler
    # are persistent apart from the output tensor, we stash the assembler on the
    # form and swap out the tensor if needed.
    # The cache key only needs to contain the boundary conditions, diagonal and
    # form compiler parameters since all other assemble kwargs are only used for
    # creating the tensor which is handled above and has no bearing on the assembler.
    # Note: This technically creates a memory leak since bcs are 'heavy' and so
    # repeated assembly of the same form but with different boundary conditions
    # will lead to old bcs getting stored along with old tensors.

    # FIXME This only works for 1-forms at the moment
    is_cacheable = len(form.arguments()) == 1
    if is_cacheable:
        try:
            key = tuple(bcs), diagonal, tuplify(form_compiler_parameters)
            assembler = form._cache[_FORM_CACHE_KEY][key]
            assembler.replace_tensor(tensor)
            return assembler.assemble()
        except KeyError:
            pass

    rank = len(form.arguments())
    if rank == 0:
        assembler = ZeroFormAssembler(form, tensor, form_compiler_parameters)
    elif rank == 1 or (rank == 2 and diagonal):
        assembler = OneFormAssembler(form, tensor, bcs, diagonal=diagonal,
                                     form_compiler_parameters=form_compiler_parameters)
    elif rank == 2:
        assembler = TwoFormAssembler(form, tensor, bcs, form_compiler_parameters)
    else:
        raise AssertionError

    if is_cacheable:
        if _FORM_CACHE_KEY not in form._cache:
            form._cache[_FORM_CACHE_KEY] = {}
        form._cache[_FORM_CACHE_KEY][key] = assembler

    return assembler.assemble()


def _check_inputs(form, tensor, bcs, diagonal):
    # Ensure mesh is 'initialised' as we could have got here without building a
    # function space (e.g. if integrating a constant).
    for mesh in form.ufl_domains():
        mesh.init()

    if diagonal and any(isinstance(bc, EquationBCSplit) for bc in bcs):
        raise NotImplementedError("Diagonal assembly and EquationBC not supported")

    rank = len(form.arguments())
    if rank == 0:
        assert tensor is None
        assert not bcs
    elif rank == 1:
        test, = form.arguments()

        if tensor is not None and test.function_space() != tensor.function_space():
            raise ValueError("Form's argument does not match provided result tensor")
    elif rank == 2 and diagonal:
        test, trial = form.arguments()
        if test.function_space() != trial.function_space():
            raise ValueError("Can only assemble the diagonal of 2-form if the function spaces match")
    elif rank == 2:
        if tensor is not None and tensor.a.arguments() != form.arguments():
            raise ValueError("Form's arguments do not match provided result tensor")
    else:
        raise AssertionError


def _zero_tensor(tensor, form, diagonal):
    rank = len(form.arguments())
    assert rank != 0
    if rank == 1 or (rank == 2 and diagonal):
        tensor.dat.zero()
    elif rank == 2:
        if not isinstance(tensor, matrix.ImplicitMatrix):
            tensor.M.zero()
    else:
        raise AssertionError


def _make_tensor(form, bcs, *, diagonal, mat_type, sub_mat_type, appctx,
                 form_compiler_parameters, options_prefix):
    rank = len(form.arguments())
    if rank == 0:
        return op2.Global(1, [0.0], dtype=utils.ScalarType)
    elif rank == 1:
        test, = form.arguments()
        return firedrake.Function(test.function_space())
    elif rank == 2 and diagonal:
        test, _ = form.arguments()
        return firedrake.Function(test.function_space())
    elif rank == 2:
        mat_type, sub_mat_type = _get_mat_type(mat_type, sub_mat_type, form.arguments())
        return allocate_matrix(form, bcs, mat_type=mat_type, sub_mat_type=sub_mat_type,
                               appctx=appctx, form_compiler_parameters=form_compiler_parameters,
                               options_prefix=options_prefix)
    else:
        raise AssertionError


class FormAssembler(abc.ABC):
    """Abstract base class for assembling forms.

    :param form: The variational form to be assembled.
    :param tensor: The output tensor to store the result.
    :param bcs: Iterable of boundary conditions to apply.
    :param form_compiler_parameters: Optional parameters to pass to the
        TSFC and/or Slate compilers.
    :param needs_zeroing: Should ``tensor`` be zeroed before assembling?
    """

    def __init__(self, form, tensor, bcs=(), form_compiler_parameters=None, needs_zeroing=True):
        assert tensor is not None

        bcs = solving._extract_bcs(bcs)

        self._form = form
        self._tensor = tensor
        self._bcs = bcs
        self._form_compiler_params = form_compiler_parameters or {}
        self._needs_zeroing = needs_zeroing

    @property
    @abc.abstractmethod
    def result(self):
        """The result of the assembly operation."""

    @property
    @abc.abstractmethod
    def diagonal(self):
        """Are we assembling the diagonal of a 2-form?"""

    def assemble(self):
        """Perform the assembly.

        :returns: The assembled object.
        """
        if self._needs_zeroing:
            self._as_pyop2_type(self._tensor).zero()

        for parloop in self.parloops:
            parloop()

        for bc in self._bcs:
            if isinstance(bc, EquationBC):  # can this be lifted?
                bc = bc.extract_form("F")
            self._apply_bc(bc)

        return self.result

    def replace_tensor(self, tensor):
        if tensor is self._tensor:
            return

        # TODO We should have some proper checks here
        for lknl, parloop in zip(self.local_kernels, self.parloops):
            data = _FormHandler.index_tensor(tensor, self._form, lknl.indices, self.diagonal)
            parloop.arguments[0].data = data
        self._tensor = tensor

    @cached_property
    def local_kernels(self):
        try:
            topology, = set(d.topology for d in self._form.ufl_domains())
        except ValueError:
            raise NotImplementedError("All integration domains must share a mesh topology")

        for o in itertools.chain(self._form.arguments(), self._form.coefficients()):
            domain = o.ufl_domain()
            if domain is not None and domain.topology != topology:
                raise NotImplementedError("Assembly with multiple meshes is not supported")

        if isinstance(self._form, ufl.Form):
            return tsfc_interface.compile_form(self._form, "form", diagonal=self.diagonal,
                                               parameters=self._form_compiler_params)
        elif isinstance(self._form, slate.TensorBase):
            return slac.compile_expression(self._form, compiler_parameters=self._form_compiler_params)
        else:
            raise AssertionError

    @cached_property
    def all_integer_subdomain_ids(self):
        return tsfc_interface.gather_integer_subdomain_ids(self.local_kernels)

    @cached_property
    def global_kernels(self):
        return tuple(_make_global_kernel(self._form, tsfc_knl, self.all_integer_subdomain_ids,
                                         diagonal=self.diagonal,
                                         unroll=self.needs_unrolling(tsfc_knl, self._bcs))
                     for tsfc_knl in self.local_kernels)

    @cached_property
    def parloops(self):
        return tuple(ParloopBuilder(self._form, lknl, gknl, self._tensor,
                                    self.all_integer_subdomain_ids, diagonal=self.diagonal,
                                    lgmaps=self.collect_lgmaps(lknl, self._bcs)).build()
                     for lknl, gknl in zip(self.local_kernels, self.global_kernels))

    def needs_unrolling(self, local_knl, bcs):
        """Do we need to address matrix elements directly rather than in
        a blocked fashion?

        This is slower but required for the application of some boundary conditions
        to 2-forms.

        :param local_knl: A :class:`tsfc_interface.SplitKernel`.
        :param bcs: Iterable of boundary conditions.
        """
        return False

    def collect_lgmaps(self, local_knl, bcs):
        """Return any local-to-global maps that need to be swapped out.

        This is only needed when applying boundary conditions to 2-forms.

        :param local_knl: A :class:`tsfc_interface.SplitKernel`.
        :param bcs: Iterable of boundary conditions.
        """
        return None

    @staticmethod
    def _as_pyop2_type(tensor):
        if isinstance(tensor, op2.Global):
            return tensor
        elif isinstance(tensor, firedrake.Function):
            return tensor.dat
        elif isinstance(tensor, matrix.Matrix):
            return tensor.M
        else:
            raise AssertionError


class ZeroFormAssembler(FormAssembler):
    """Class for assembling a 0-form."""

    diagonal = False
    """Diagonal assembly not possible for zero forms."""

    def __init__(self, form, tensor, form_compiler_parameters=None):
        super().__init__(form, tensor, (), form_compiler_parameters)

    @property
    def result(self):
        return self._tensor.data[0]


class OneFormAssembler(FormAssembler):
    """Class for assembling a 1-form.

    :param diagonal: Are we actually assembling the diagonal of a 2-form?
    :param zero_bc_nodes: If ``True``, set the boundary condition nodes in the
        output tensor to zero rather than to the values prescribed by the
        boundary condition.

    For all other arguments see :class:`FormAssembler` for more information.
    """

    def __init__(self, form, tensor, bcs=(), diagonal=False, zero_bc_nodes=False,
                 form_compiler_parameters=None, needs_zeroing=True):
        super().__init__(form, tensor, bcs, form_compiler_parameters, needs_zeroing)
        self._diagonal = diagonal
        self._zero_bc_nodes = zero_bc_nodes

    @property
    def diagonal(self):
        return self._diagonal

    @property
    def result(self):
        return self._tensor

    def _apply_bc(self, bc):
        # TODO Maybe this could be a singledispatchmethod?
        if isinstance(bc, DirichletBC):
            self._apply_dirichlet_bc(bc)
        elif isinstance(bc, EquationBCSplit):
            bc.zero(self._tensor)

            type(self)(bc.f, self._tensor, bc.bcs, self._diagonal, self._zero_bc_nodes,
                       self._form_compiler_params, needs_zeroing=False).assemble()
        else:
            raise AssertionError

    def _apply_dirichlet_bc(self, bc):
        if not self._zero_bc_nodes:
            if self._diagonal:
                bc.set(self._tensor, 1)
            else:
                bc.apply(self._tensor)
        else:
            bc.zero(self._tensor)


def TwoFormAssembler(form, tensor, *args, **kwargs):
    if isinstance(tensor, matrix.ImplicitMatrix):
        return MatrixFreeAssembler(tensor)
    else:
        return ExplicitMatrixAssembler(form, tensor, *args, **kwargs)


class ExplicitMatrixAssembler(FormAssembler):
    """Class for assembling a 2-form."""

    diagonal = False
    """Diagonal assembly not possible for two forms."""

    @property
    def test_function_space(self):
        test, _ = self._form.arguments()
        return test.function_space()

    @property
    def trial_function_space(self):
        _, trial = self._form.arguments()
        return trial.function_space()

    def get_indicess(self, knl):
        if all(i is None for i in knl.indices):
            return numpy.ndindex(self._tensor.block_shape)
        else:
            assert all(i is not None for i in knl.indices)
            return knl.indices,

    @property
    def result(self):
        self._tensor.M.assemble()
        return self._tensor

    def needs_unrolling(self, knl, bcs):
        for i, j in self.get_indicess(knl):
            for bc in itertools.chain(*self._filter_bcs(bcs, i, j)):
                if bc.function_space().component is not None:
                    return True
        return False

    def collect_lgmaps(self, knl, bcs):
        lgmaps = []
        for i, j in self.get_indicess(knl):
            row_bcs, col_bcs = self._filter_bcs(bcs, i, j)
            rlgmap, clgmap = self._tensor.M[i, j].local_to_global_maps
            rlgmap = self.test_function_space[i].local_to_global_map(row_bcs, rlgmap)
            clgmap = self.trial_function_space[j].local_to_global_map(col_bcs, clgmap)
            lgmaps.append((rlgmap, clgmap))
        return tuple(lgmaps)

    def _filter_bcs(self, bcs, row, col):
        if len(self.test_function_space) > 1:
            bcrow = tuple(bc for bc in bcs
                          if bc.function_space_index() == row)
        else:
            bcrow = bcs

        if len(self.trial_function_space) > 1:
            bccol = tuple(bc for bc in bcs
                          if bc.function_space_index() == col
                          and isinstance(bc, DirichletBC))
        else:
            bccol = tuple(bc for bc in bcs if isinstance(bc, DirichletBC))
        return bcrow, bccol

    def _apply_bc(self, bc):
        op2tensor = self._tensor.M
        spaces = tuple(a.function_space() for a in self._tensor.a.arguments())
        V = bc.function_space()
        component = V.component
        if component is not None:
            V = V.parent
        index = 0 if V.index is None else V.index
        space = V if V.parent is None else V.parent
        if isinstance(bc, DirichletBC):
            if space != spaces[0]:
                raise TypeError("bc space does not match the test function space")
            elif space != spaces[1]:
                raise TypeError("bc space does not match the trial function space")

            # Set diagonal entries on bc nodes to 1 if the current
            # block is on the matrix diagonal and its index matches the
            # index of the function space the bc is defined on.
            op2tensor[index, index].set_local_diagonal_entries(bc.nodes, idx=component)

            # Handle off-diagonal block involving real function space.
            # "lgmaps" is correctly constructed in _matrix_arg, but
            # is ignored by PyOP2 in this case.
            # Walk through row blocks associated with index.
            for j, s in enumerate(space):
                if j != index and s.ufl_element().family() == "Real":
                    self._apply_bcs_mat_real_block(op2tensor, index, j, component, bc.node_set)
            # Walk through col blocks associated with index.
            for i, s in enumerate(space):
                if i != index and s.ufl_element().family() == "Real":
                    self._apply_bcs_mat_real_block(op2tensor, i, index, component, bc.node_set)
        elif isinstance(bc, EquationBCSplit):
            for j, s in enumerate(spaces[1]):
                if s.ufl_element().family() == "Real":
                    self._apply_bcs_mat_real_block(op2tensor, index, j, component, bc.node_set)
            type(self)(bc.f, self._tensor, bc.bcs, self._form_compiler_params,
                       needs_zeroing=False).assemble()
        else:
            raise AssertionError

    @staticmethod
    def _apply_bcs_mat_real_block(op2tensor, i, j, component, node_set):
        dat = op2tensor[i, j].handle.getPythonContext().dat
        if component is not None:
            dat = op2.DatView(dat, component)
        dat.zero(subset=node_set)


class MatrixFreeAssembler:
    """Stub class wrapping matrix-free assembly."""

    def __init__(self, tensor):
        self._tensor = tensor

    def assemble(self):
        self._tensor.assemble()
        return self._tensor


def _global_kernel_cache_key(form, local_knl, all_integer_subdomain_ids, **kwargs):
    # N.B. Generating the global kernel is not a collective operation so the
    # communicator does not need to be a part of this cache key.

    if isinstance(form, ufl.Form):
        sig = form.signature()
    elif isinstance(form, slate.TensorBase):
        sig = form.expression_hash

    # The form signature does not store this information. This should be accessible from
    # the UFL so we don't need this nasty hack.
    subdomain_key = []
    for val in form.subdomain_data().values():
        for k, v in val.items():
            if v is not None:
                extruded = v._extruded
                constant_layers = extruded and v.constant_layers
                subset = isinstance(v, op2.Subset)
                subdomain_key.append((k, extruded, constant_layers, subset))
            else:
                subdomain_key.append((k,))

    return ((sig,)
            + tuple(subdomain_key)
            + tuplify(all_integer_subdomain_ids)
            + cachetools.keys.hashkey(local_knl, **kwargs))


@cachetools.cached(cache={}, key=_global_kernel_cache_key)
def _make_global_kernel(*args, **kwargs):
    return _GlobalKernelBuilder(*args, **kwargs).build()


class _GlobalKernelBuilder:
    """Class that builds a :class:`op2.GlobalKernel`.

    :param form: The variational form.
    :param local_knl: :class:`tsfc_interface.SplitKernel` compiled by either
        TSFC or Slate.
    :param all_integer_subdomain_ids: See :func:`tsfc_interface.gather_integer_subdomain_ids`.
    :param diagonal: Are we assembling the diagonal of a 2-form?
    :param unroll: If ``True``, address matrix elements directly rather than in
        a blocked fashion. This is slower but required for the application of
        some boundary conditions.

    .. note::
        One should be able to generate a global kernel without needing to
        use any data structures (i.e. a stripped form should be sufficient).
    """

    def __init__(self, form, local_knl, all_integer_subdomain_ids, diagonal=False, unroll=False):
        self._form = form
        self._indices, self._kinfo = local_knl
        self._all_integer_subdomain_ids = all_integer_subdomain_ids.get(self._kinfo.integral_type, None)
        self._diagonal = diagonal
        self._unroll = unroll

        self._active_coefficients = _FormHandler.iter_active_coefficients(form, local_knl.kinfo)

        self._map_arg_cache = {}
        # Cache for holding :class:`op2.MapKernelArg` instances.
        # This is required to ensure that we use the same map argument when the
        # data objects in the parloop would be using the same map. This is to avoid
        # unnecessary packing in the global kernel.

    def build(self):
        """Build the global kernel."""
        kernel_args = [self._as_global_kernel_arg(arg)
                       for arg in self._kinfo.arguments]

        iteration_regions = {"exterior_facet_top": op2.ON_TOP,
                             "exterior_facet_bottom": op2.ON_BOTTOM,
                             "interior_facet_horiz": op2.ON_INTERIOR_FACETS}
        iteration_region = iteration_regions.get(self._integral_type, None)
        extruded = self._mesh.extruded
        constant_layers = extruded and not self._mesh.variable_layers

        return op2.GlobalKernel(self._kinfo.kernel,
                                kernel_args,
                                iteration_region=iteration_region,
                                pass_layer_arg=self._kinfo.pass_layer_arg,
                                extruded=extruded,
                                constant_layers=constant_layers,
                                subset=self._needs_subset)

    @property
    def _integral_type(self):
        return self._kinfo.integral_type

    @cached_property
    def _mesh(self):
        return self._form.ufl_domains()[self._kinfo.domain_number]

    @cached_property
    def _needs_subset(self):
        subdomain_data = self._form.subdomain_data()[self._mesh]
        if subdomain_data.get(self._integral_type, None) is not None:
            return True

        if self._kinfo.subdomain_id == "everywhere":
            return False
        elif self._kinfo.subdomain_id == "otherwise":
            return self._all_integer_subdomain_ids is not None
        else:
            return True

    @property
    def _indexed_function_spaces(self):
        return _FormHandler.index_function_spaces(self._form, self._indices)

    def _as_global_kernel_arg(self, tsfc_arg):
        # TODO Make singledispatchmethod with Python 3.8
        return _as_global_kernel_arg(tsfc_arg, self)

    def _get_map_arg(self, finat_element):
        """Get the appropriate map argument for the given FInAT element.

        :arg finat_element: A FInAT element.
        :returns: A :class:`op2.MapKernelArg` instance corresponding to
            the given FInAT element. This function uses a cache to ensure
            that PyOP2 knows when it can reuse maps.
        """
        key = self._get_map_id(finat_element)

        try:
            return self._map_arg_cache[key]
        except KeyError:
            pass

        shape = finat_element.index_shape
        if isinstance(finat_element, finat.TensorFiniteElement):
            shape = shape[:-len(finat_element._shape)]
        arity = numpy.prod(shape, dtype=int)
        if self._integral_type in {"interior_facet", "interior_facet_vert"}:
            arity *= 2

        if self._mesh.extruded:
            offset = tuple(eutils.calculate_dof_offset(finat_element))
            # for interior facet integrals we double the size of the offset array
            if self._integral_type in {"interior_facet", "interior_facet_vert"}:
                offset += offset
        else:
            offset = None

        map_arg = op2.MapKernelArg(arity, offset)
        self._map_arg_cache[key] = map_arg
        return map_arg

    def _get_dim(self, finat_element):
        if isinstance(finat_element, finat.TensorFiniteElement):
            return finat_element._shape
        else:
            return (1,)

    def _make_dat_global_kernel_arg(self, finat_element, index=None):
        if isinstance(finat_element, finat.EnrichedElement) and finat_element.is_mixed:
            assert index is None
            subargs = tuple(self._make_dat_global_kernel_arg(subelem.element)
                            for subelem in finat_element.elements)
            return op2.MixedDatKernelArg(subargs)
        else:
            dim = self._get_dim(finat_element)
            map_arg = self._get_map_arg(finat_element)
            return op2.DatKernelArg(dim, map_arg, index)

    def _make_mat_global_kernel_arg(self, relem, celem):
        if any(isinstance(e, finat.EnrichedElement) and e.is_mixed for e in {relem, celem}):
            subargs = tuple(self._make_mat_global_kernel_arg(rel.element, cel.element)
                            for rel, cel in product(relem.elements, celem.elements))
            shape = len(relem.elements), len(celem.elements)
            return op2.MixedMatKernelArg(subargs, shape)
        else:
            # PyOP2 matrix objects have scalar dims so we flatten them here
            rdim = numpy.prod(self._get_dim(relem), dtype=int)
            cdim = numpy.prod(self._get_dim(celem), dtype=int)
            map_args = self._get_map_arg(relem), self._get_map_arg(celem)
            return op2.MatKernelArg((((rdim, cdim),),), map_args, unroll=self._unroll)

    @staticmethod
    def _get_map_id(finat_element):
        """Return a key that is used to check if we reuse maps.

        This mirrors firedrake.functionspacedata.
        """
        if isinstance(finat_element, finat.TensorFiniteElement):
            finat_element = finat_element.base_element

        real_tensorproduct = eutils.is_real_tensor_product_element(finat_element)
        try:
            eperm_key = entity_permutations_key(finat_element.entity_permutations)
        except NotImplementedError:
            eperm_key = None
        return entity_dofs_key(finat_element.entity_dofs()), real_tensorproduct, eperm_key


@functools.singledispatch
def _as_global_kernel_arg(tsfc_arg, self):
    raise NotImplementedError


@_as_global_kernel_arg.register(kernel_args.OutputKernelArg)
def _as_global_kernel_arg_output(_, self):
    rank = len(self._form.arguments())
    Vs = self._indexed_function_spaces

    if rank == 0:
        return op2.GlobalKernelArg((1,))
    elif rank == 1 or rank == 2 and self._diagonal:
        V, = Vs
        if V.ufl_element().family() == "Real":
            return op2.GlobalKernelArg((1,))
        else:
            return self._make_dat_global_kernel_arg(create_element(V.ufl_element()))
    elif rank == 2:
        if all(V.ufl_element().family() == "Real" for V in Vs):
            return op2.GlobalKernelArg((1,))
        elif any(V.ufl_element().family() == "Real" for V in Vs):
            el, = (create_element(V.ufl_element()) for V in Vs
                   if V.ufl_element().family() != "Real")
            return self._make_dat_global_kernel_arg(el)
        else:
            rel, cel = (create_element(V.ufl_element()) for V in Vs)
            return self._make_mat_global_kernel_arg(rel, cel)
    else:
        raise AssertionError


@_as_global_kernel_arg.register(kernel_args.CoordinatesKernelArg)
def _as_global_kernel_arg_coordinates(_, self):
    finat_element = create_element(self._mesh.ufl_coordinate_element())
    return self._make_dat_global_kernel_arg(finat_element)


@_as_global_kernel_arg.register(kernel_args.CoefficientKernelArg)
def _as_global_kernel_arg_coefficient(_, self):
    coeff = next(self._active_coefficients)
    V = coeff.ufl_function_space()
    if hasattr(V, "component") and V.component is not None:
        index = V.component,
        V = V.parent
    else:
        index = None

    ufl_element = V.ufl_element()
    if ufl_element.family() == "Real":
        return op2.GlobalKernelArg((ufl_element.value_size(),))
    else:
        finat_element = create_element(ufl_element)
        return self._make_dat_global_kernel_arg(finat_element, index)


@_as_global_kernel_arg.register(kernel_args.CellSizesKernelArg)
def _as_global_kernel_arg_cell_sizes(_, self):
    # this mirrors tsfc.kernel_interface.firedrake_loopy.KernelBuilder.set_cell_sizes
    ufl_element = ufl.FiniteElement("P", self._mesh.ufl_cell(), 1)
    finat_element = create_element(ufl_element)
    return self._make_dat_global_kernel_arg(finat_element)


@_as_global_kernel_arg.register(kernel_args.ExteriorFacetKernelArg)
def _as_global_kernel_arg_exterior_facet(_, self):
    return op2.DatKernelArg((1,))


@_as_global_kernel_arg.register(kernel_args.InteriorFacetKernelArg)
def _as_global_kernel_arg_interior_facet(_, self):
    return op2.DatKernelArg((2,))


@_as_global_kernel_arg.register(CellFacetKernelArg)
def _as_global_kernel_arg_cell_facet(_, self):
    if self._mesh.extruded:
        num_facets = self._mesh._base_mesh.ufl_cell().num_facets()
    else:
        num_facets = self._mesh.ufl_cell().num_facets()
    return op2.DatKernelArg((num_facets, 2))


@_as_global_kernel_arg.register(kernel_args.CellOrientationsKernelArg)
def _as_global_kernel_arg_cell_orientations(_, self):
    # this mirrors firedrake.mesh.MeshGeometry.init_cell_orientations
    ufl_element = ufl.FiniteElement("DG", cell=self._form.ufl_domain().ufl_cell(), degree=0)
    finat_element = create_element(ufl_element)
    return self._make_dat_global_kernel_arg(finat_element)


@_as_global_kernel_arg.register(LayerCountKernelArg)
def _as_global_kernel_arg_layer_count(_, self):
    return op2.GlobalKernelArg((1,))


class ParloopBuilder:
    """Class that builds a :class:`op2.Parloop`.

    :param form: The variational form.
    :param local_knl: :class:`tsfc_interface.SplitKernel` compiled by either
        TSFC or Slate.
    :param global_knl: A :class:`pyop2.GlobalKernel` instance.
    :param tensor: The output tensor to write to (cannot be ``None``).
    :param all_integer_subdomain_ids: See :func:`tsfc_interface.gather_integer_subdomain_ids`.
    :param diagonal: Are we assembling the diagonal of a 2-form?
    :param lgmaps: Optional iterable of local-to-global maps needed for applying
        boundary conditions to 2-forms.
    """

    def __init__(self, form, local_knl, global_knl, tensor,
                 all_integer_subdomain_ids, diagonal=False, lgmaps=None):
        self._form = form
        self._local_knl = local_knl
        self._global_knl = global_knl
        self._all_integer_subdomain_ids = all_integer_subdomain_ids
        self._tensor = tensor
        self._diagonal = diagonal
        self._lgmaps = lgmaps

        self._active_coefficients = _FormHandler.iter_active_coefficients(form, local_knl.kinfo)

    def build(self):
        """Construct the parloop."""
        parloop_args = [self._as_parloop_arg(tsfc_arg)
                        for tsfc_arg in self._kinfo.arguments]
        try:
            return op2.Parloop(self._global_knl, self._iterset, parloop_args)
        except MapValueError:
            raise RuntimeError("Integral measure does not match measure of all "
                               "coefficients/arguments")

    @property
    def _indices(self):
        return self._local_knl.indices

    @property
    def _kinfo(self):
        return self._local_knl.kinfo

    @property
    def _integral_type(self):
        return self._kinfo.integral_type

    @property
    def _indexed_function_spaces(self):
        return _FormHandler.index_function_spaces(self._form, self._indices)

    @property
    def _indexed_tensor(self):
        return _FormHandler.index_tensor(self._tensor, self._form, self._indices, self._diagonal)

    @cached_property
    def _mesh(self):
        return self._form.ufl_domains()[self._kinfo.domain_number]

    @cached_property
    def _iterset(self):
        try:
            subdomain_data = self._form.subdomain_data()[self._mesh][self._integral_type]
        except KeyError:
            subdomain_data = None

        if subdomain_data is not None:
            if self._integral_type != "cell":
                raise NotImplementedError("subdomain_data only supported with cell integrals")
            if self._kinfo.subdomain_id not in ["everywhere", "otherwise"]:
                raise ValueError("Cannot use subdomain data and subdomain_id")
            return subdomain_data
        else:
            return self._mesh.measure_set(self._integral_type, self._kinfo.subdomain_id,
                                          self._all_integer_subdomain_ids)

    def _get_map(self, V):
        """Return the appropriate PyOP2 map for a given function space."""
        assert isinstance(V, ufl.FunctionSpace)

        if self._integral_type in {"cell", "exterior_facet_top",
                                   "exterior_facet_bottom", "interior_facet_horiz"}:
            return V.cell_node_map()
        elif self._integral_type in {"exterior_facet", "exterior_facet_vert"}:
            return V.exterior_facet_node_map()
        elif self._integral_type in {"interior_facet", "interior_facet_vert"}:
            return V.interior_facet_node_map()
        else:
            raise AssertionError

    def _as_parloop_arg(self, tsfc_arg):
        """Return a :class:`op2.ParloopArg` corresponding to the provided
        :class:`tsfc.KernelArg`.
        """
        # TODO Make singledispatchmethod with Python 3.8
        return _as_parloop_arg(tsfc_arg, self)


@functools.singledispatch
def _as_parloop_arg(tsfc_arg, self):
    raise NotImplementedError


@_as_parloop_arg.register(kernel_args.OutputKernelArg)
def _as_parloop_arg_output(_, self):
    rank = len(self._form.arguments())
    tensor = self._indexed_tensor
    Vs = self._indexed_function_spaces

    if rank == 0:
        return op2.GlobalParloopArg(tensor)
    elif rank == 1 or rank == 2 and self._diagonal:
        V, = Vs
        if V.ufl_element().family() == "Real":
            return op2.GlobalParloopArg(tensor)
        else:
            return op2.DatParloopArg(tensor, self._get_map(V))
    elif rank == 2:
        rmap, cmap = [self._get_map(V) for V in Vs]

        if all(V.ufl_element().family() == "Real" for V in Vs):
            assert rmap is None and cmap is None
            return op2.GlobalParloopArg(tensor.handle.getPythonContext().global_)
        elif any(V.ufl_element().family() == "Real" for V in Vs):
            m = rmap or cmap
            return op2.DatParloopArg(tensor.handle.getPythonContext().dat, m)
        else:
            return op2.MatParloopArg(tensor, (rmap, cmap), lgmaps=self._lgmaps)
    else:
        raise AssertionError


@_as_parloop_arg.register(kernel_args.CoordinatesKernelArg)
def _as_parloop_arg_coordinates(_, self):
    func = self._mesh.coordinates
    map_ = self._get_map(func.function_space())
    return op2.DatParloopArg(func.dat, map_)


@_as_parloop_arg.register(kernel_args.CoefficientKernelArg)
def _as_parloop_arg_coefficient(arg, self):
    coeff = next(self._active_coefficients)
    if coeff.ufl_element().family() == "Real":
        return op2.GlobalParloopArg(coeff.dat)
    else:
        m = self._get_map(coeff.function_space())
        return op2.DatParloopArg(coeff.dat, m)


@_as_parloop_arg.register(kernel_args.CellOrientationsKernelArg)
def _as_parloop_arg_cell_orientations(_, self):
    func = self._mesh.cell_orientations()
    m = self._get_map(func.function_space())
    return op2.DatParloopArg(func.dat, m)


@_as_parloop_arg.register(kernel_args.CellSizesKernelArg)
def _as_parloop_arg_cell_sizes(_, self):
    func = self._mesh.cell_sizes
    m = self._get_map(func.function_space())
    return op2.DatParloopArg(func.dat, m)


@_as_parloop_arg.register(kernel_args.ExteriorFacetKernelArg)
def _as_parloop_arg_exterior_facet(_, self):
    return op2.DatParloopArg(self._mesh.exterior_facets.local_facet_dat)


@_as_parloop_arg.register(kernel_args.InteriorFacetKernelArg)
def _as_parloop_arg_interior_facet(_, self):
    return op2.DatParloopArg(self._mesh.interior_facets.local_facet_dat)


@_as_parloop_arg.register(CellFacetKernelArg)
def _as_parloop_arg_cell_facet(_, self):
    return op2.DatParloopArg(self._mesh.cell_to_facets)


@_as_parloop_arg.register(LayerCountKernelArg)
def _as_parloop_arg_layer_count(_, self):
    glob = op2.Global((1,), self._iterset.layers-2, dtype=numpy.int32)
    return op2.GlobalParloopArg(glob)


class _FormHandler:
    """Utility class for inspecting forms and local kernels."""

    @staticmethod
    def iter_active_coefficients(form, kinfo):
        """Yield the form coefficients referenced in ``kinfo``."""
        for idx, subidxs in kinfo.coefficient_map:
            for subidx in subidxs:
                yield form.coefficients()[idx].split()[subidx]

    @staticmethod
    def index_function_spaces(form, indices):
        """Return the function spaces of the form's arguments, indexed
        if necessary.
        """
        if all(i is None for i in indices):
            return tuple(a.ufl_function_space() for a in form.arguments())
        elif all(i is not None for i in indices):
            return tuple(a.ufl_function_space()[i] for i, a in zip(indices, form.arguments()))
        else:
            raise AssertionError

    @staticmethod
    def index_tensor(tensor, form, indices, diagonal):
        """Return the PyOP2 data structure tied to ``tensor``, indexed
        if necessary.
        """
        rank = len(form.arguments())
        is_indexed = any(i is not None for i in indices)

        if rank == 0:
            return tensor
        elif rank == 1 or rank == 2 and diagonal:
            i, = indices
            return tensor.dat[i] if is_indexed else tensor.dat
        elif rank == 2:
            i, j = indices
            return tensor.M[i, j] if is_indexed else tensor.M
        else:
            raise AssertionError


def _get_mat_type(mat_type, sub_mat_type, arguments):
    """Validate the matrix types provided by the user and set any that are
    undefined to default values.

    :arg mat_type: (:class:`str`) PETSc matrix type for the assembled matrix.
    :arg sub_mat_type: (:class:`str`) PETSc matrix type for blocks if
        ``mat_type`` is ``"nest"``.
    :arg arguments: The test and trial functions of the expression being assembled.
    :raises ValueError: On bad arguments.
    :returns: 2-:class:`tuple` of validated/default ``mat_type`` and ``sub_mat_type``.
    """
    if mat_type is None:
        mat_type = parameters.parameters["default_matrix_type"]
        if any(V.ufl_element().family() == "Real"
               for arg in arguments
               for V in arg.function_space()):
            mat_type = "nest"
    if mat_type not in {"matfree", "aij", "baij", "nest", "dense"}:
        raise ValueError(f"Unrecognised matrix type, '{mat_type}'")
    if sub_mat_type is None:
        sub_mat_type = parameters.parameters["default_sub_matrix_type"]
    if sub_mat_type not in {"aij", "baij"}:
        raise ValueError(f"Invalid submatrix type, '{sub_mat_type}' (not 'aij' or 'baij')")
<<<<<<< HEAD
    return mat_type, sub_mat_type


def _collect_lgmaps(matrix, all_bcs, Vrow, Vcol, row, col):
    """Obtain local to global maps for matrix insertion in the
    presence of boundary conditions.

    :arg matrix: the matrix.
    :arg all_bcs: all boundary conditions involved in the assembly of
        the matrix.
    :arg Vrow: function space for rows.
    :arg Vcol: function space for columns.
    :arg row: index into Vrow (by block).
    :arg col: index into Vcol (by block).
    :returns: 2-tuple ``(row_lgmap, col_lgmap), unroll``. unroll will
       indicate to the codegeneration if the lgmaps need to be
       unrolled from any blocking they contain.
    """
    if len(Vrow) > 1:
        bcrow = tuple(bc for bc in all_bcs
                      if bc.function_space_index() == row)
    else:
        bcrow = all_bcs
    if len(Vcol) > 1:
        bccol = tuple(bc for bc in all_bcs
                      if bc.function_space_index() == col
                      and isinstance(bc, DirichletBC))
    else:
        bccol = tuple(bc for bc in all_bcs
                      if isinstance(bc, DirichletBC))
    rlgmap, clgmap = matrix.M[row, col].local_to_global_maps
    rlgmap = Vrow[row].local_to_global_map(bcrow, lgmap=rlgmap)
    clgmap = Vcol[col].local_to_global_map(bccol, lgmap=clgmap)
    unroll = any(bc.function_space().component is not None
                 for bc in chain(bcrow, bccol))
    return (rlgmap, clgmap), unroll


def _vector_arg(access, get_map, i, *, function, V):
    """Obtain an :class:`~pyop2.op2.Arg` for insertion into a given
    vector (:class:`Function`).

    :arg access: :mod:`~pyop2` access descriptor (e.g. :class:`~pyop2.op2.READ`).
    :arg get_map: Callable of one argument that obtains :class:`~pyop2.op2.Map`
        objects from :class:`FunctionSpace` objects.
    :arg i: Index of block (subspace of a mixed function), may be ``None``.
    :arg function: :class:`Function` to insert into.
    :arg V: :class:`FunctionSpace` corresponding to ``function``.

    :returns: An :class:`~pyop2.op2.Arg`.
    """
    if i is None:
        map_ = get_map(V)
        return function.dat(access, map_)
    else:
        map_ = get_map(V[i])
        return function.dat[i](access, map_)


def _matrix_arg(access, get_map, row, col, *,
                all_bcs, matrix, Vrow, Vcol):
    """Obtain an op2.Arg for insertion into the given matrix.

    :arg access: Access descriptor.
    :arg get_map: callable of one argument that obtains Maps from
        functionspaces.
    :arg row, col: row (column) of block matrix we are assembling (may be None for
        direct insertion into mixed matrices). Either both or neither
        must be None.
    :arg all_bcs: tuple of boundary conditions involved in assembly.
    :arg matrix: the matrix to obtain the argument for.
    :arg Vrow, Vcol: function spaces for the row and column space.
    :raises AssertionError: on invalid arguments
    :returns: an op2.Arg.
    """
    if row is None and col is None:
        maprow = get_map(Vrow)
        mapcol = get_map(Vcol)
        lgmaps, unroll = zip(*(_collect_lgmaps(matrix, all_bcs,
                                               Vrow, Vcol, i, j)
                               for i, j in numpy.ndindex(matrix.block_shape)))
        return matrix.M(access, (maprow, mapcol), lgmaps=tuple(lgmaps),
                        unroll_map=any(unroll))
    else:
        assert row is not None and col is not None
        maprow = get_map(Vrow[row])
        mapcol = get_map(Vcol[col])
        lgmaps, unroll = _collect_lgmaps(matrix, all_bcs,
                                         Vrow, Vcol, row, col)
        return matrix.M[row, col](access, (maprow, mapcol), lgmaps=(lgmaps, ),
                                  unroll_map=unroll)


def _apply_bcs_mat_real_block(op2tensor, i, j, component, node_set):
    dat = op2tensor[i, j].handle.getPythonContext().dat
    if component is not None:
        dat = op2.DatView(dat, component)
    dat.zero(subset=node_set)


def _apply_bcs(tensor, bcs, opts, assembly_rank):
    """Apply Dirichlet boundary conditions to a tensor.

    :arg tensor: The tensor.
    :arg bcs: Iterable of :class:`DirichletBC` and/or :class:`EquationBCSplit` objects.
    :arg opts: :class:`_AssemblyOpts` containing the assembly options.
    :arg assembly_rank: are we doing a scalar, vector, or matrix.
    """
    if assembly_rank == _AssemblyRank.MATRIX:
        op2tensor = tensor.M
        spaces = tuple(a.function_space() for a in tensor.a.arguments())
        for bc in bcs:
            V = bc.function_space()
            component = V.component
            if component is not None:
                V = V.parent
            index = 0 if V.index is None else V.index
            space = V if V.parent is None else V.parent
            if isinstance(bc, DirichletBC):
                if space != spaces[0]:
                    raise TypeError("bc space does not match the test function space")
                elif space != spaces[1]:
                    raise TypeError("bc space does not match the trial function space")
                # Set diagonal entries on bc nodes to 1 if the current
                # block is on the matrix diagonal and its index matches the
                # index of the function space the bc is defined on.
                op2tensor[index, index].set_local_diagonal_entries(bc.nodes, idx=component)
                # Handle off-diagonal block involving real function space.
                # "lgmaps" is correctly constructed in _matrix_arg, but
                # is ignored by PyOP2 in this case.
                # Walk through row blocks associated with index.
                for j, s in enumerate(space):
                    if j != index and s.ufl_element().family() == "Real":
                        _apply_bcs_mat_real_block(op2tensor, index, j, component, bc.node_set)
                # Walk through col blocks associated with index.
                for i, s in enumerate(space):
                    if i != index and s.ufl_element().family() == "Real":
                        _apply_bcs_mat_real_block(op2tensor, i, index, component, bc.node_set)
            elif isinstance(bc, EquationBCSplit):
                for j, s in enumerate(spaces[1]):
                    if s.ufl_element().family() == "Real":
                        _apply_bcs_mat_real_block(op2tensor, index, j, component, bc.node_set)
    elif assembly_rank == _AssemblyRank.VECTOR:
        for bc in [b for b in bcs if isinstance(b, DirichletBC)]:
            if opts.assembly_type == _AssemblyType.SOLUTION:
                if opts.diagonal:
                    bc.set(tensor, 1)
                else:
                    bc.apply(tensor)
            elif opts.assembly_type == _AssemblyType.RESIDUAL:
                bc.zero(tensor)
            else:
                raise AssertionError
        for bc in [b for b in bcs if isinstance(b, EquationBCSplit)]:
            bc.zero(tensor)
    elif assembly_rank == _AssemblyRank.SCALAR:
        pass
    else:
        raise AssertionError


@utils.known_pyop2_safe
def _make_parloops(expr, tensor, bcs, diagonal, fc_params, assembly_rank):
    """Create parloops for the assembly of the expression.

    :arg expr: The expression to be assembled.
    :arg tensor: The tensor to write to. Depending on ``expr`` and ``diagonal``
        this will either be a scalar (:class:`~pyop2.op2.Global`),
        vector/cofunction (masquerading as a :class:`.Function`) or :class:`.Matrix`.
    :arg bcs: Iterable of boundary conditions.
    :arg diagonal: (:class:`bool`) If assembling a matrix is it diagonal?
    :arg fc_params: Dictionary of parameters to pass to the form compiler.
    :arg assembly_rank: The appropriate :class:`_AssemblyRank`.

    :returns: A tuple of the generated :class:`~pyop2..op2.ParLoop` objects.
    """
    if fc_params:
        form_compiler_parameters = fc_params.copy()
    else:
        form_compiler_parameters = {}

    try:
        topology, = set(d.topology for d in expr.ufl_domains())
    except ValueError:
        raise NotImplementedError("All integration domains must share a mesh topology")
    for m in expr.ufl_domains():
        # Ensure mesh is "initialised" (could have got here without
        # building a functionspace (e.g. if integrating a constant)).
        m.init()

    for o in chain(expr.arguments(), expr.coefficients()):
        domain = o.ufl_domain()
        if domain is not None and domain.topology != topology:
            raise NotImplementedError("Assembly with multiple meshes not supported.")

    if assembly_rank == _AssemblyRank.MATRIX:
        test, trial = expr.arguments()
        create_op2arg = functools.partial(_matrix_arg,
                                          all_bcs=tuple(chain(*bcs)),
                                          matrix=tensor,
                                          Vrow=test.function_space(),
                                          Vcol=trial.function_space())
    elif assembly_rank == _AssemblyRank.VECTOR:
        if diagonal:
            # actually a 2-form but throw away the trial space
            test, _ = expr.arguments()
        else:
            test, = expr.arguments()
        create_op2arg = functools.partial(_vector_arg, function=tensor,
                                          V=test.function_space())
    else:
        create_op2arg = tensor

    coefficients = expr.coefficients()
    subspaces = extract_subspaces(expr)
    domains = expr.ufl_domains()

    if isinstance(expr, slate.TensorBase):
        kernels = slac.compile_expression(expr, compiler_parameters=form_compiler_parameters)
    else:
        kernels = tsfc_interface.compile_form(expr, "form", parameters=form_compiler_parameters, diagonal=diagonal)

    # These will be used to correctly interpret the "otherwise"
    # subdomain
    all_integer_subdomain_ids = defaultdict(list)
    for k in kernels:
        if k.kinfo.subdomain_id != "otherwise":
            all_integer_subdomain_ids[k.kinfo.integral_type].append(k.kinfo.subdomain_id)
    for k, v in all_integer_subdomain_ids.items():
        all_integer_subdomain_ids[k] = tuple(sorted(v))

    parloops = []
    for indices, kinfo in kernels:
        kernel = kinfo.kernel
        integral_type = kinfo.integral_type
        domain_number = kinfo.domain_number
        subdomain_id = kinfo.subdomain_id
        coeff_map = kinfo.coefficient_map
        subspace_map = kinfo.subspace_map
        subspace_parts = kinfo.subspace_parts
        pass_layer_arg = kinfo.pass_layer_arg
        needs_orientations = kinfo.oriented
        needs_cell_facets = kinfo.needs_cell_facets
        needs_cell_sizes = kinfo.needs_cell_sizes

        m = domains[domain_number]
        subdomain_data = expr.subdomain_data()[m]
        # Find argument space indices
        if assembly_rank == _AssemblyRank.MATRIX:
            i, j = indices
        elif assembly_rank == _AssemblyRank.VECTOR:
            i, = indices
        else:
            assert len(indices) == 0

        sdata = subdomain_data.get(integral_type, None)
        if integral_type != 'cell' and sdata is not None:
            raise NotImplementedError("subdomain_data only supported with cell integrals.")

        # Now build arguments for the par_loop
        kwargs = {}
        # Some integrals require non-coefficient arguments at the
        # end (facet number information).
        extra_args = []
        itspace = m.measure_set(integral_type, subdomain_id,
                                all_integer_subdomain_ids)
        if integral_type == "cell":
            itspace = sdata or itspace
            if subdomain_id not in ["otherwise", "everywhere"] and sdata is not None:
                raise ValueError("Cannot use subdomain data and subdomain_id")

            def get_map(x):
                return x.cell_node_map()
        elif integral_type in ("exterior_facet", "exterior_facet_vert"):
            extra_args.append(m.exterior_facets.local_facet_dat(op2.READ))

            def get_map(x):
                return x.exterior_facet_node_map()
        elif integral_type in ("exterior_facet_top", "exterior_facet_bottom"):
            # In the case of extruded meshes with horizontal facet integrals, two
            # parallel loops will (potentially) get created and called based on the
            # domain id: interior horizontal, bottom or top.
            kwargs["iterate"] = {"exterior_facet_top": op2.ON_TOP,
                                 "exterior_facet_bottom": op2.ON_BOTTOM}[integral_type]

            def get_map(x):
                return x.cell_node_map()
        elif integral_type in ("interior_facet", "interior_facet_vert"):
            extra_args.append(m.interior_facets.local_facet_dat(op2.READ))

            def get_map(x):
                return x.interior_facet_node_map()
        elif integral_type == "interior_facet_horiz":
            kwargs["iterate"] = op2.ON_INTERIOR_FACETS

            def get_map(x):
                return x.cell_node_map()
        else:
            raise ValueError("Unknown integral type '%s'" % integral_type)

        # Output argument
        if assembly_rank == _AssemblyRank.MATRIX:
            tensor_arg = create_op2arg(op2.INC, get_map, i, j)
        elif assembly_rank == _AssemblyRank.VECTOR:
            tensor_arg = create_op2arg(op2.INC, get_map, i)
        else:
            tensor_arg = create_op2arg(op2.INC)

        coords = m.coordinates
        args = [kernel, itspace, tensor_arg,
                coords.dat(op2.READ, get_map(coords))]
        if needs_orientations:
            o = m.cell_orientations()
            args.append(o.dat(op2.READ, get_map(o)))
        if needs_cell_sizes:
            o = m.cell_sizes
            args.append(o.dat(op2.READ, get_map(o)))

        for n, split_map in coeff_map:
            c = coefficients[n]
            split_c = c.split()
            for c_ in (split_c[i] for i in split_map):
                m_ = get_map(c_)
                args.append(c_.dat(op2.READ, m_))

        for i, n in enumerate(subspace_map):
            c = subspaces[n]
            enabled_parts = subspace_parts[i]
            if enabled_parts:
                _split = tuple(c.split()[part] for part in enabled_parts)
            else:
                _split = c.split()
            for c_ in _split:
                m_ = get_map(c_)
                args.append(c_.dat(op2.READ, m_))

        if needs_cell_facets:
            assert integral_type == "cell"
            extra_args.append(m.cell_to_facets(op2.READ))
        if pass_layer_arg:
            c = op2.Global(1, itspace.layers-2, dtype=numpy.dtype(numpy.int32))
            o = c(op2.READ)
            extra_args.append(o)

        args.extend(extra_args)
        kwargs["pass_layer_arg"] = pass_layer_arg
        try:
            parloops.append(op2.ParLoop(*args, **kwargs))
        except MapValueError:
            raise RuntimeError("Integral measure does not match measure of all coefficients/arguments")
    return tuple(parloops)
=======
    return mat_type, sub_mat_type
>>>>>>> e7a585d3
<|MERGE_RESOLUTION|>--- conflicted
+++ resolved
@@ -20,13 +20,9 @@
 from firedrake.functionspacedata import entity_dofs_key, entity_permutations_key
 from firedrake.petsc import PETSc
 from firedrake.slate import slac, slate
-<<<<<<< HEAD
-from firedrake.utils import ScalarType
 from firedrake.subspace import extract_subspaces
-=======
 from firedrake.slate.slac.kernel_builder import CellFacetKernelArg, LayerCountKernelArg
 from firedrake.utils import ScalarType, tuplify
->>>>>>> e7a585d3
 from pyop2 import op2
 from pyop2.exceptions import MapValueError, SparsityFormatError
 
@@ -985,6 +981,7 @@
         self._lgmaps = lgmaps
 
         self._active_coefficients = _FormHandler.iter_active_coefficients(form, local_knl.kinfo)
+        self._active_subspaces = _FormHandler.iter_active_subspaces(form, local_knl.kinfo)
 
     def build(self):
         """Construct the parloop."""
@@ -1110,6 +1107,17 @@
         return op2.DatParloopArg(coeff.dat, m)
 
 
+@_as_parloop_arg.register(kernel_args.ExternalDataKernelArg)
+def _as_parloop_arg_external_data(arg, self):
+    s = next(self._active_subspaces)
+    if s.ufl_element().family() == "Real":
+        #not tested
+        return op2.GlobalParloopArg(s.dat)
+    else:
+        m = self._get_map(s.function_space())
+        return op2.DatParloopArg(s.dat, m)
+
+
 @_as_parloop_arg.register(kernel_args.CellOrientationsKernelArg)
 def _as_parloop_arg_cell_orientations(_, self):
     func = self._mesh.cell_orientations()
@@ -1154,6 +1162,22 @@
         for idx, subidxs in kinfo.coefficient_map:
             for subidx in subidxs:
                 yield form.coefficients()[idx].split()[subidx]
+
+    @staticmethod
+    def iter_active_subspaces(form, kinfo):
+        """Yield the subspaces referenced in ``kinfo``."""
+        subspaces = extract_subspaces(form)
+        subspace_map = kinfo.subspace_map
+        subspace_parts = kinfo.subspace_parts
+        for i, n in enumerate(subspace_map):
+            c = subspaces[n]
+            enabled_parts = subspace_parts[i]
+            if enabled_parts:
+                _split = tuple(c.split()[part] for part in enabled_parts)
+            else:
+                _split = c.split()
+            for c_ in _split:
+                yield c_
 
     @staticmethod
     def index_function_spaces(form, indices):
@@ -1210,358 +1234,4 @@
         sub_mat_type = parameters.parameters["default_sub_matrix_type"]
     if sub_mat_type not in {"aij", "baij"}:
         raise ValueError(f"Invalid submatrix type, '{sub_mat_type}' (not 'aij' or 'baij')")
-<<<<<<< HEAD
-    return mat_type, sub_mat_type
-
-
-def _collect_lgmaps(matrix, all_bcs, Vrow, Vcol, row, col):
-    """Obtain local to global maps for matrix insertion in the
-    presence of boundary conditions.
-
-    :arg matrix: the matrix.
-    :arg all_bcs: all boundary conditions involved in the assembly of
-        the matrix.
-    :arg Vrow: function space for rows.
-    :arg Vcol: function space for columns.
-    :arg row: index into Vrow (by block).
-    :arg col: index into Vcol (by block).
-    :returns: 2-tuple ``(row_lgmap, col_lgmap), unroll``. unroll will
-       indicate to the codegeneration if the lgmaps need to be
-       unrolled from any blocking they contain.
-    """
-    if len(Vrow) > 1:
-        bcrow = tuple(bc for bc in all_bcs
-                      if bc.function_space_index() == row)
-    else:
-        bcrow = all_bcs
-    if len(Vcol) > 1:
-        bccol = tuple(bc for bc in all_bcs
-                      if bc.function_space_index() == col
-                      and isinstance(bc, DirichletBC))
-    else:
-        bccol = tuple(bc for bc in all_bcs
-                      if isinstance(bc, DirichletBC))
-    rlgmap, clgmap = matrix.M[row, col].local_to_global_maps
-    rlgmap = Vrow[row].local_to_global_map(bcrow, lgmap=rlgmap)
-    clgmap = Vcol[col].local_to_global_map(bccol, lgmap=clgmap)
-    unroll = any(bc.function_space().component is not None
-                 for bc in chain(bcrow, bccol))
-    return (rlgmap, clgmap), unroll
-
-
-def _vector_arg(access, get_map, i, *, function, V):
-    """Obtain an :class:`~pyop2.op2.Arg` for insertion into a given
-    vector (:class:`Function`).
-
-    :arg access: :mod:`~pyop2` access descriptor (e.g. :class:`~pyop2.op2.READ`).
-    :arg get_map: Callable of one argument that obtains :class:`~pyop2.op2.Map`
-        objects from :class:`FunctionSpace` objects.
-    :arg i: Index of block (subspace of a mixed function), may be ``None``.
-    :arg function: :class:`Function` to insert into.
-    :arg V: :class:`FunctionSpace` corresponding to ``function``.
-
-    :returns: An :class:`~pyop2.op2.Arg`.
-    """
-    if i is None:
-        map_ = get_map(V)
-        return function.dat(access, map_)
-    else:
-        map_ = get_map(V[i])
-        return function.dat[i](access, map_)
-
-
-def _matrix_arg(access, get_map, row, col, *,
-                all_bcs, matrix, Vrow, Vcol):
-    """Obtain an op2.Arg for insertion into the given matrix.
-
-    :arg access: Access descriptor.
-    :arg get_map: callable of one argument that obtains Maps from
-        functionspaces.
-    :arg row, col: row (column) of block matrix we are assembling (may be None for
-        direct insertion into mixed matrices). Either both or neither
-        must be None.
-    :arg all_bcs: tuple of boundary conditions involved in assembly.
-    :arg matrix: the matrix to obtain the argument for.
-    :arg Vrow, Vcol: function spaces for the row and column space.
-    :raises AssertionError: on invalid arguments
-    :returns: an op2.Arg.
-    """
-    if row is None and col is None:
-        maprow = get_map(Vrow)
-        mapcol = get_map(Vcol)
-        lgmaps, unroll = zip(*(_collect_lgmaps(matrix, all_bcs,
-                                               Vrow, Vcol, i, j)
-                               for i, j in numpy.ndindex(matrix.block_shape)))
-        return matrix.M(access, (maprow, mapcol), lgmaps=tuple(lgmaps),
-                        unroll_map=any(unroll))
-    else:
-        assert row is not None and col is not None
-        maprow = get_map(Vrow[row])
-        mapcol = get_map(Vcol[col])
-        lgmaps, unroll = _collect_lgmaps(matrix, all_bcs,
-                                         Vrow, Vcol, row, col)
-        return matrix.M[row, col](access, (maprow, mapcol), lgmaps=(lgmaps, ),
-                                  unroll_map=unroll)
-
-
-def _apply_bcs_mat_real_block(op2tensor, i, j, component, node_set):
-    dat = op2tensor[i, j].handle.getPythonContext().dat
-    if component is not None:
-        dat = op2.DatView(dat, component)
-    dat.zero(subset=node_set)
-
-
-def _apply_bcs(tensor, bcs, opts, assembly_rank):
-    """Apply Dirichlet boundary conditions to a tensor.
-
-    :arg tensor: The tensor.
-    :arg bcs: Iterable of :class:`DirichletBC` and/or :class:`EquationBCSplit` objects.
-    :arg opts: :class:`_AssemblyOpts` containing the assembly options.
-    :arg assembly_rank: are we doing a scalar, vector, or matrix.
-    """
-    if assembly_rank == _AssemblyRank.MATRIX:
-        op2tensor = tensor.M
-        spaces = tuple(a.function_space() for a in tensor.a.arguments())
-        for bc in bcs:
-            V = bc.function_space()
-            component = V.component
-            if component is not None:
-                V = V.parent
-            index = 0 if V.index is None else V.index
-            space = V if V.parent is None else V.parent
-            if isinstance(bc, DirichletBC):
-                if space != spaces[0]:
-                    raise TypeError("bc space does not match the test function space")
-                elif space != spaces[1]:
-                    raise TypeError("bc space does not match the trial function space")
-                # Set diagonal entries on bc nodes to 1 if the current
-                # block is on the matrix diagonal and its index matches the
-                # index of the function space the bc is defined on.
-                op2tensor[index, index].set_local_diagonal_entries(bc.nodes, idx=component)
-                # Handle off-diagonal block involving real function space.
-                # "lgmaps" is correctly constructed in _matrix_arg, but
-                # is ignored by PyOP2 in this case.
-                # Walk through row blocks associated with index.
-                for j, s in enumerate(space):
-                    if j != index and s.ufl_element().family() == "Real":
-                        _apply_bcs_mat_real_block(op2tensor, index, j, component, bc.node_set)
-                # Walk through col blocks associated with index.
-                for i, s in enumerate(space):
-                    if i != index and s.ufl_element().family() == "Real":
-                        _apply_bcs_mat_real_block(op2tensor, i, index, component, bc.node_set)
-            elif isinstance(bc, EquationBCSplit):
-                for j, s in enumerate(spaces[1]):
-                    if s.ufl_element().family() == "Real":
-                        _apply_bcs_mat_real_block(op2tensor, index, j, component, bc.node_set)
-    elif assembly_rank == _AssemblyRank.VECTOR:
-        for bc in [b for b in bcs if isinstance(b, DirichletBC)]:
-            if opts.assembly_type == _AssemblyType.SOLUTION:
-                if opts.diagonal:
-                    bc.set(tensor, 1)
-                else:
-                    bc.apply(tensor)
-            elif opts.assembly_type == _AssemblyType.RESIDUAL:
-                bc.zero(tensor)
-            else:
-                raise AssertionError
-        for bc in [b for b in bcs if isinstance(b, EquationBCSplit)]:
-            bc.zero(tensor)
-    elif assembly_rank == _AssemblyRank.SCALAR:
-        pass
-    else:
-        raise AssertionError
-
-
-@utils.known_pyop2_safe
-def _make_parloops(expr, tensor, bcs, diagonal, fc_params, assembly_rank):
-    """Create parloops for the assembly of the expression.
-
-    :arg expr: The expression to be assembled.
-    :arg tensor: The tensor to write to. Depending on ``expr`` and ``diagonal``
-        this will either be a scalar (:class:`~pyop2.op2.Global`),
-        vector/cofunction (masquerading as a :class:`.Function`) or :class:`.Matrix`.
-    :arg bcs: Iterable of boundary conditions.
-    :arg diagonal: (:class:`bool`) If assembling a matrix is it diagonal?
-    :arg fc_params: Dictionary of parameters to pass to the form compiler.
-    :arg assembly_rank: The appropriate :class:`_AssemblyRank`.
-
-    :returns: A tuple of the generated :class:`~pyop2..op2.ParLoop` objects.
-    """
-    if fc_params:
-        form_compiler_parameters = fc_params.copy()
-    else:
-        form_compiler_parameters = {}
-
-    try:
-        topology, = set(d.topology for d in expr.ufl_domains())
-    except ValueError:
-        raise NotImplementedError("All integration domains must share a mesh topology")
-    for m in expr.ufl_domains():
-        # Ensure mesh is "initialised" (could have got here without
-        # building a functionspace (e.g. if integrating a constant)).
-        m.init()
-
-    for o in chain(expr.arguments(), expr.coefficients()):
-        domain = o.ufl_domain()
-        if domain is not None and domain.topology != topology:
-            raise NotImplementedError("Assembly with multiple meshes not supported.")
-
-    if assembly_rank == _AssemblyRank.MATRIX:
-        test, trial = expr.arguments()
-        create_op2arg = functools.partial(_matrix_arg,
-                                          all_bcs=tuple(chain(*bcs)),
-                                          matrix=tensor,
-                                          Vrow=test.function_space(),
-                                          Vcol=trial.function_space())
-    elif assembly_rank == _AssemblyRank.VECTOR:
-        if diagonal:
-            # actually a 2-form but throw away the trial space
-            test, _ = expr.arguments()
-        else:
-            test, = expr.arguments()
-        create_op2arg = functools.partial(_vector_arg, function=tensor,
-                                          V=test.function_space())
-    else:
-        create_op2arg = tensor
-
-    coefficients = expr.coefficients()
-    subspaces = extract_subspaces(expr)
-    domains = expr.ufl_domains()
-
-    if isinstance(expr, slate.TensorBase):
-        kernels = slac.compile_expression(expr, compiler_parameters=form_compiler_parameters)
-    else:
-        kernels = tsfc_interface.compile_form(expr, "form", parameters=form_compiler_parameters, diagonal=diagonal)
-
-    # These will be used to correctly interpret the "otherwise"
-    # subdomain
-    all_integer_subdomain_ids = defaultdict(list)
-    for k in kernels:
-        if k.kinfo.subdomain_id != "otherwise":
-            all_integer_subdomain_ids[k.kinfo.integral_type].append(k.kinfo.subdomain_id)
-    for k, v in all_integer_subdomain_ids.items():
-        all_integer_subdomain_ids[k] = tuple(sorted(v))
-
-    parloops = []
-    for indices, kinfo in kernels:
-        kernel = kinfo.kernel
-        integral_type = kinfo.integral_type
-        domain_number = kinfo.domain_number
-        subdomain_id = kinfo.subdomain_id
-        coeff_map = kinfo.coefficient_map
-        subspace_map = kinfo.subspace_map
-        subspace_parts = kinfo.subspace_parts
-        pass_layer_arg = kinfo.pass_layer_arg
-        needs_orientations = kinfo.oriented
-        needs_cell_facets = kinfo.needs_cell_facets
-        needs_cell_sizes = kinfo.needs_cell_sizes
-
-        m = domains[domain_number]
-        subdomain_data = expr.subdomain_data()[m]
-        # Find argument space indices
-        if assembly_rank == _AssemblyRank.MATRIX:
-            i, j = indices
-        elif assembly_rank == _AssemblyRank.VECTOR:
-            i, = indices
-        else:
-            assert len(indices) == 0
-
-        sdata = subdomain_data.get(integral_type, None)
-        if integral_type != 'cell' and sdata is not None:
-            raise NotImplementedError("subdomain_data only supported with cell integrals.")
-
-        # Now build arguments for the par_loop
-        kwargs = {}
-        # Some integrals require non-coefficient arguments at the
-        # end (facet number information).
-        extra_args = []
-        itspace = m.measure_set(integral_type, subdomain_id,
-                                all_integer_subdomain_ids)
-        if integral_type == "cell":
-            itspace = sdata or itspace
-            if subdomain_id not in ["otherwise", "everywhere"] and sdata is not None:
-                raise ValueError("Cannot use subdomain data and subdomain_id")
-
-            def get_map(x):
-                return x.cell_node_map()
-        elif integral_type in ("exterior_facet", "exterior_facet_vert"):
-            extra_args.append(m.exterior_facets.local_facet_dat(op2.READ))
-
-            def get_map(x):
-                return x.exterior_facet_node_map()
-        elif integral_type in ("exterior_facet_top", "exterior_facet_bottom"):
-            # In the case of extruded meshes with horizontal facet integrals, two
-            # parallel loops will (potentially) get created and called based on the
-            # domain id: interior horizontal, bottom or top.
-            kwargs["iterate"] = {"exterior_facet_top": op2.ON_TOP,
-                                 "exterior_facet_bottom": op2.ON_BOTTOM}[integral_type]
-
-            def get_map(x):
-                return x.cell_node_map()
-        elif integral_type in ("interior_facet", "interior_facet_vert"):
-            extra_args.append(m.interior_facets.local_facet_dat(op2.READ))
-
-            def get_map(x):
-                return x.interior_facet_node_map()
-        elif integral_type == "interior_facet_horiz":
-            kwargs["iterate"] = op2.ON_INTERIOR_FACETS
-
-            def get_map(x):
-                return x.cell_node_map()
-        else:
-            raise ValueError("Unknown integral type '%s'" % integral_type)
-
-        # Output argument
-        if assembly_rank == _AssemblyRank.MATRIX:
-            tensor_arg = create_op2arg(op2.INC, get_map, i, j)
-        elif assembly_rank == _AssemblyRank.VECTOR:
-            tensor_arg = create_op2arg(op2.INC, get_map, i)
-        else:
-            tensor_arg = create_op2arg(op2.INC)
-
-        coords = m.coordinates
-        args = [kernel, itspace, tensor_arg,
-                coords.dat(op2.READ, get_map(coords))]
-        if needs_orientations:
-            o = m.cell_orientations()
-            args.append(o.dat(op2.READ, get_map(o)))
-        if needs_cell_sizes:
-            o = m.cell_sizes
-            args.append(o.dat(op2.READ, get_map(o)))
-
-        for n, split_map in coeff_map:
-            c = coefficients[n]
-            split_c = c.split()
-            for c_ in (split_c[i] for i in split_map):
-                m_ = get_map(c_)
-                args.append(c_.dat(op2.READ, m_))
-
-        for i, n in enumerate(subspace_map):
-            c = subspaces[n]
-            enabled_parts = subspace_parts[i]
-            if enabled_parts:
-                _split = tuple(c.split()[part] for part in enabled_parts)
-            else:
-                _split = c.split()
-            for c_ in _split:
-                m_ = get_map(c_)
-                args.append(c_.dat(op2.READ, m_))
-
-        if needs_cell_facets:
-            assert integral_type == "cell"
-            extra_args.append(m.cell_to_facets(op2.READ))
-        if pass_layer_arg:
-            c = op2.Global(1, itspace.layers-2, dtype=numpy.dtype(numpy.int32))
-            o = c(op2.READ)
-            extra_args.append(o)
-
-        args.extend(extra_args)
-        kwargs["pass_layer_arg"] = pass_layer_arg
-        try:
-            parloops.append(op2.ParLoop(*args, **kwargs))
-        except MapValueError:
-            raise RuntimeError("Integral measure does not match measure of all coefficients/arguments")
-    return tuple(parloops)
-=======
-    return mat_type, sub_mat_type
->>>>>>> e7a585d3
+    return mat_type, sub_mat_type