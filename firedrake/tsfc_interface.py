"""Provides the interface to TSFC for compiling a form, and transforms the TSFC-
generated code in order to make it suitable for passing to the backends."""
import pickle

from hashlib import md5
from os import path, environ, getuid, makedirs
import gzip
import os
import zlib
import tempfile
import collections

import ufl
from ufl import Form
from .ufl_expr import TestFunction

from tsfc import compile_form as tsfc_compile_form
from tsfc.parameters import PARAMETERS as tsfc_default_parameters

from pyop2.caching import Cached
from pyop2.op2 import Kernel
from pyop2.mpi import COMM_WORLD

from firedrake.formmanipulation import split_form

from firedrake.parameters import parameters as default_parameters
from firedrake import utils


# Set TSFC default scalar type at load time
tsfc_default_parameters["scalar_type"] = utils.ScalarType
tsfc_default_parameters["scalar_type_c"] = utils.ScalarType_c


KernelInfo = collections.namedtuple("KernelInfo",
                                    ["kernel",
                                     "integral_type",
                                     "oriented",
                                     "subdomain_id",
                                     "domain_number",
                                     "coefficient_map",
                                     "external_operators",
                                     "needs_cell_facets",
                                     "pass_layer_arg",
                                     "needs_cell_sizes"])


class TSFCKernel(Cached):

    _cache = {}

    _cachedir = environ.get('FIREDRAKE_TSFC_KERNEL_CACHE_DIR',
                            path.join(tempfile.gettempdir(),
                                      'firedrake-tsfc-kernel-cache-uid%d' % getuid()))

    @classmethod
    def _cache_lookup(cls, key):
        key, comm = key
        return cls._cache.get(key) or cls._read_from_disk(key, comm)

    @classmethod
    def _read_from_disk(cls, key, comm):
        if comm.rank == 0:
            cache = cls._cachedir
            shard, disk_key = key[:2], key[2:]
            filepath = os.path.join(cache, shard, disk_key)
            val = None
            if os.path.exists(filepath):
                try:
                    with gzip.open(filepath, 'rb') as f:
                        val = f.read()
                except zlib.error:
                    pass

            comm.bcast(val, root=0)
        else:
            val = comm.bcast(None, root=0)

        if val is None:
            raise KeyError("Object with key %s not found" % key)
        return cls._cache.setdefault(key, pickle.loads(val))

    @classmethod
    def _cache_store(cls, key, val):
        key, comm = key
        cls._cache[key] = val
        _ensure_cachedir(comm=comm)
        if comm.rank == 0:
            val._key = key
            shard, disk_key = key[:2], key[2:]
            filepath = os.path.join(cls._cachedir, shard, disk_key)
            tempfile = os.path.join(cls._cachedir, shard, "%s_p%d.tmp" % (disk_key, os.getpid()))
            # No need for a barrier after this, since non root
            # processes will never race on this file.
            os.makedirs(os.path.join(cls._cachedir, shard), exist_ok=True)
            with gzip.open(tempfile, 'wb') as f:
                pickle.dump(val, f, 0)
            os.rename(tempfile, filepath)
        comm.barrier()

    @classmethod
    def _cache_key(cls, form, name, parameters, number_map, interface, coffee=False, diagonal=False):
        # FIXME Making the COFFEE parameters part of the cache key causes
        # unnecessary repeated calls to TSFC when actually only the kernel code
        # needs to be regenerated
        return md5((form.signature() + name
                    + str(sorted(default_parameters["coffee"].items()))
                    + str(sorted(parameters.items()))
                    + str(number_map)
                    + str(type(interface))
                    + str(coffee)
                    + str(diagonal)).encode()).hexdigest(), form.ufl_domains()[0].comm

    def __init__(self, form, name, parameters, number_map, interface, coffee=False, diagonal=False):
        """A wrapper object for one or more TSFC kernels compiled from a given :class:`~ufl.classes.Form`.

        :arg form: the :class:`~ufl.classes.Form` from which to compile the kernels.
        :arg name: a prefix to be applied to the compiled kernel names. This is primarily useful for debugging.
        :arg parameters: a dict of parameters to pass to the form compiler.
        :arg number_map: a map from local coefficient numbers to global ones (useful for split forms).
        :arg interface: the KernelBuilder interface for TSFC (may be None)
        """

        if self._initialized:
            return
        tree = tsfc_compile_form(form, prefix=name, parameters=parameters, interface=interface, coffee=coffee, diagonal=diagonal)
        kernels = []
        for kernel in tree:
            # Set optimization options
            opts = default_parameters["coffee"]
            ast = kernel.ast
<<<<<<< HEAD
            ast = ast if not assemble_inverse else _inverse(ast)
            # Add the additional external operators resulting from form compiling
            if not kernel.coefficient_numbers <= tuple(number_map.keys()):
                add_coefficient_numbers = tuple(n for n in kernel.coefficient_numbers if n not in number_map.keys())
                number_map.update(dict(zip(add_coefficient_numbers, add_coefficient_numbers)))
=======
>>>>>>> 8bfc5e94
            # Unwind coefficient numbering
            numbers = tuple(number_map[c] for c in kernel.coefficient_numbers)
            kernels.append(KernelInfo(kernel=Kernel(ast, ast.name, opts=opts),
                                      integral_type=kernel.integral_type,
                                      oriented=kernel.oriented,
                                      subdomain_id=kernel.subdomain_id,
                                      domain_number=kernel.domain_number,
                                      coefficient_map=numbers,
                                      external_operators=kernel.external_operators,
                                      needs_cell_facets=False,
                                      pass_layer_arg=False,
                                      needs_cell_sizes=kernel.needs_cell_sizes))
        self.kernels = tuple(kernels)
        self._initialized = True


SplitKernel = collections.namedtuple("SplitKernel", ["indices",
                                                     "kinfo"])


def compile_form(form, name, parameters=None, split=True, interface=None, coffee=False, diagonal=False):
    """Compile a form using TSFC.

    :arg form: the :class:`~ufl.classes.Form` to compile.
    :arg name: a prefix for the generated kernel functions.
    :arg parameters: optional dict of parameters to pass to the form
         compiler. If not provided, parameters are read from the
         ``form_compiler`` slot of the Firedrake
         :data:`~.parameters` dictionary (which see).
    :arg split: If ``False``, then don't split mixed forms.
    :arg coffee: compile coffee kernel instead of loopy kernel

    Returns a tuple of tuples of
    (index, integral type, subdomain id, coordinates, coefficients, needs_orientations, :class:`Kernels <pyop2.op2.Kernel>`).

    ``needs_orientations`` indicates whether the form requires cell
    orientation information (for correctly pulling back to reference
    elements on embedded manifolds).

    The coordinates are extracted from the domain of the integral (a
    :func:`~.Mesh`)

    """

    # Check that we get a Form
    if not isinstance(form, Form):
        raise RuntimeError("Unable to convert object to a UFL form: %s" % repr(form))

    if parameters is None:
        parameters = default_parameters["form_compiler"].copy()
    else:
        # Override defaults with user-specified values
        _ = parameters
        parameters = default_parameters["form_compiler"].copy()
        parameters.update(_)

    # We stash the compiled kernels on the form so we don't have to recompile
    # if we assemble the same form again with the same optimisations
    cache = form._cache.setdefault("firedrake_kernels", {})

    def tuplify(params):
        return tuple((k, params[k]) for k in sorted(params))

    key = (tuplify(default_parameters["coffee"]), name, tuplify(parameters), split, diagonal)
    try:
        return cache[key]
    except KeyError:
        pass

    kernels = []
    # A map from all form coefficients to their number.
    coefficient_numbers = dict((c, n)
                               for (n, c) in enumerate(form.coefficients()))
    if split:
        iterable = split_form(form, diagonal=diagonal)
    else:
        nargs = len(form.arguments())
        if diagonal:
            assert nargs == 2
            nargs = 1
        iterable = ([(None, )*nargs, form], )
    for idx, f in iterable:
        f = _real_mangle(f)
        # Map local coefficient numbers (as seen inside the
        # compiler) to the global coefficient numbers
        number_map = dict((n, coefficient_numbers[c])
                          for (n, c) in enumerate(f.coefficients()))
        prefix = name + "".join(map(str, (i for i in idx if i is not None)))
        kinfos = TSFCKernel(f, prefix, parameters,
                            number_map, interface, coffee, diagonal).kernels
        for kinfo in kinfos:
            kernels.append(SplitKernel(idx, kinfo))
    kernels = tuple(kernels)
    return cache.setdefault(key, kernels)


def _real_mangle(form):
    """If the form contains arguments in the Real function space, replace these with literal 1 before passing to tsfc."""

    a = form.arguments()
    reals = [x.ufl_element().family() == "Real" for x in a]
    if not any(reals):
        return form
    replacements = {}
    for arg, r in zip(a, reals):
        if r:
            replacements[arg] = 1
    # If only the test space is Real, we need to turn the trial function into a test function.
    if reals == [True, False]:
        replacements[a[1]] = TestFunction(a[1].function_space())
    return ufl.replace(form, replacements)


def clear_cache(comm=None):
    """Clear the Firedrake TSFC kernel cache."""
    comm = comm or COMM_WORLD
    if comm.rank == 0:
        import shutil
        shutil.rmtree(TSFCKernel._cachedir, ignore_errors=True)
        _ensure_cachedir(comm=comm)


def _ensure_cachedir(comm=None):
    """Ensure that the TSFC kernel cache directory exists."""
    comm = comm or COMM_WORLD
    if comm.rank == 0:
        makedirs(TSFCKernel._cachedir, exist_ok=True)<|MERGE_RESOLUTION|>--- conflicted
+++ resolved
@@ -129,14 +129,10 @@
             # Set optimization options
             opts = default_parameters["coffee"]
             ast = kernel.ast
-<<<<<<< HEAD
-            ast = ast if not assemble_inverse else _inverse(ast)
             # Add the additional external operators resulting from form compiling
             if not kernel.coefficient_numbers <= tuple(number_map.keys()):
                 add_coefficient_numbers = tuple(n for n in kernel.coefficient_numbers if n not in number_map.keys())
                 number_map.update(dict(zip(add_coefficient_numbers, add_coefficient_numbers)))
-=======
->>>>>>> 8bfc5e94
             # Unwind coefficient numbering
             numbers = tuple(number_map[c] for c in kernel.coefficient_numbers)
             kernels.append(KernelInfo(kernel=Kernel(ast, ast.name, opts=opts),
