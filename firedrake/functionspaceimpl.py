--- conflicted
+++ resolved
@@ -296,10 +296,7 @@
             self.shape = element.value_shape()[:1]
         else:
             self.shape = ()
-<<<<<<< HEAD
-=======
         self._ufl_function_space = ufl.FunctionSpace(mesh.ufl_mesh(), element)
->>>>>>> 99f4489b
         self._shared_data = sdata
 
         self.rank = len(self.shape)
@@ -393,11 +390,10 @@
         r"""Function space on a mesh topology."""
         return self
 
-<<<<<<< HEAD
     mesh = ufl.TopologicalFunctionSpace.ufl_domain
-=======
-    def mesh(self):
-        return self._mesh
+
+    #def mesh(self):
+    #    return self._mesh
 
     def ufl_element(self):
         r"""The :class:`~ufl.classes.FiniteElementBase` associated with this space."""
@@ -406,7 +402,6 @@
     def ufl_function_space(self):
         r"""The :class:`~ufl.classes.FunctionSpace` associated with this space."""
         return self._ufl_function_space
->>>>>>> 99f4489b
 
     def __len__(self):
         return 1
@@ -660,19 +655,13 @@
     def __init__(self, spaces, name=None):
         self._spaces = tuple(IndexedFunctionSpace(i, s, self)
                              for i, s in enumerate(spaces))
-<<<<<<< HEAD
-        mesh = spaces[0].mesh()
+        mesh, = set(s.mesh() for s in spaces)
         element = ufl.MixedElement(*[s.ufl_element() for s in spaces])
         self.name = name or "_".join(str(s.name) for s in spaces)
         self._subspaces = {}
-=======
-        mesh, = set(s.mesh() for s in spaces)
+        self._mesh = mesh
         self._ufl_function_space = ufl.FunctionSpace(mesh.ufl_mesh(),
                                                      ufl.MixedElement(*[s.ufl_element() for s in spaces]))
-        self.name = name or "_".join(str(s.name) for s in spaces)
-        self._subspaces = {}
-        self._mesh = mesh
->>>>>>> 99f4489b
         self.comm = self.node_set.comm
         super(MixedFunctionSpace, self).__init__(mesh, element)
 
@@ -689,8 +678,6 @@
         r"""Function space on a mesh topology."""
         return self
 
-<<<<<<< HEAD
-=======
     def ufl_element(self):
         r"""The :class:`~ufl.classes.MixedElement` associated with this space."""
         return self.ufl_function_space().ufl_element()
@@ -699,7 +686,6 @@
         r"""The :class:`~ufl.classes.FunctionSpace` associated with this space."""
         return self._ufl_function_space
 
->>>>>>> 99f4489b
     def __eq__(self, other):
         if not isinstance(other, MixedFunctionSpace):
             return False
@@ -858,19 +844,14 @@
        Users should not build a :class:`ProxyFunctionSpace` directly,
        it is mostly used as an internal implementation detail.
     """
-<<<<<<< HEAD
-    """
-    def __new__(cls, mesh, element, name=None):
-=======
     def __new__(cls, mesh, element, name=None, real_tensorproduct=False):
->>>>>>> 99f4489b
         topology = mesh.topology
         self = super(ProxyFunctionSpace, cls).__new__(cls)
         #if mesh is not topology:
         #    return WithGeometry(self, mesh)
         #else:
         return self
-    """
+
     def __repr__(self):
         return "%sProxyFunctionSpace(%r, %r, name=%r, index=%r, component=%r)" % \
             (str(self.identifier).capitalize(),
@@ -966,11 +947,8 @@
     value_size = 1
 
     def __init__(self, mesh, element, name):
-<<<<<<< HEAD
         ufl.TopologicalFunctionSpace.__init__(self, mesh, element)
-=======
         self._ufl_function_space = ufl.FunctionSpace(mesh.ufl_mesh(), element)
->>>>>>> 99f4489b
         self.name = name
         self.comm = mesh.comm
         self.dof_dset = op2.GlobalDataSet(self.make_dat())
