--- conflicted
+++ resolved
@@ -13,10 +13,6 @@
 from mpi4py import MPI
 from firedrake.utils import IntType, RealType
 from pyop2 import op2
-<<<<<<< HEAD
-from pyop2.types.dataset import DataSet
-=======
->>>>>>> 4e4854c3
 from pyop2.mpi import COMM_WORLD, dup_comm
 from pyop2.utils import as_tuple, tuplify
 
