from functools import wraps
from pyadjoint.tape import get_working_tape, annotate_tape
from pyadjoint.overloaded_type import OverloadedType, create_overloaded_object
from pyadjoint.reduced_functional_numpy import gather

from firedrake.functionspace import FunctionSpace
from firedrake.adjoint.blocks import ConstantAssignBlock

import numpy


class ConstantMixin(OverloadedType):

    @staticmethod
    def _ad_annotate_init(init):
        @wraps(init)
        def wrapper(self, *args, **kwargs):
            OverloadedType.__init__(self, *args,
                                    block_class=kwargs.pop("block_class", None),
                                    _ad_floating_active=kwargs.pop("_ad_floating_active", False),
                                    _ad_args=kwargs.pop("_ad_args", None),
                                    output_block_class=kwargs.pop("output_block_class", None),
                                    _ad_output_args=kwargs.pop("_ad_output_args", None),
                                    _ad_outputs=kwargs.pop("_ad_outputs", None),
                                    annotate=kwargs.pop("annotate", True), **kwargs)
            init(self, *args, **kwargs)
            self._is_control = None
        return wrapper

    @staticmethod
    def _ad_annotate_assign(assign):
        @wraps(assign)
        def wrapper(self, *args, **kwargs):
            annotate = annotate_tape(kwargs)
            if annotate:
                other = args[0]
                if not isinstance(other, OverloadedType):
                    other = create_overloaded_object(other)

                block = ConstantAssignBlock(other)
                tape = get_working_tape()
                tape.add_block(block)

            ret = assign(self, *args, **kwargs)

            if annotate:
                block.add_output(self.create_block_variable())

            return ret

        return wrapper

    def get_derivative(self, options={}):
        return self._ad_convert_type(self.adj_value, options=options)

    def adj_update_value(self, value):
        self.original_block_variable.checkpoint = value._ad_create_checkpoint()

    def _ad_convert_type(self, value, options={}):
        if value is None:
            # TODO: Should the default be 0 constant here or return just None?
            return type(self)(numpy.zeros(self.ufl_shape))
        value = gather(value)
        return self._constant_from_values(value)

    def _ad_function_space(self, mesh):
        element = self.ufl_element()
        fs_element = element.reconstruct(cell=mesh.ufl_cell())
        return FunctionSpace(mesh, fs_element)

    def _ad_create_checkpoint(self):
        return self._constant_from_values()

    def _ad_restore_at_checkpoint(self, checkpoint):
        return checkpoint

    def _ad_mul(self, other):
        return self._constant_from_values(self.values() * other)

    def _ad_add(self, other):
        return self._constant_from_values(self.values() + other.values())

    def _ad_dot(self, other, options=None):
        return sum(self.values() * other.values())

    @staticmethod
    def _ad_assign_numpy(dst, src, offset):
        l = dst.ufl_element().value_size()
        dst.assign(numpy.reshape(src[offset:offset + l], dst.ufl_shape), annotate=False)
        offset += l
        return dst, offset

    @staticmethod
    def _ad_to_list(m):
        return m.values().tolist()

    def _ad_copy(self):
        return self._constant_from_values()

    def _ad_dim(self):
        return numpy.prod(self.values().shape)

    def _ad_imul(self, other):
        self.assign(self._constant_from_values(self.values() * other))

    def _ad_iadd(self, other):
        self.assign(self._constant_from_values(self.values() + other.values()))

    def _reduce(self, r, r0):
        npdata = self.values()
        for i in range(len(npdata)):
            r0 = r(npdata[i], r0)
        return r0

    def _applyUnary(self, f):
        npdata = self.values()
        npdatacopy = npdata.copy()
        for i in range(len(npdata)):
            npdatacopy[i] = f(npdata[i])
        self.assign(self._constant_from_values(npdatacopy))

    def _applyBinary(self, f, y):
        npdata = self.values()
        npdatacopy = self.values().copy()
        npdatay = y.values()
        for i in range(len(npdata)):
            npdatacopy[i] = f(npdata[i], npdatay[i])
        self.assign(self._constant_from_values(npdatacopy))

    def __deepcopy__(self, memodict={}):
        return self._constant_from_values()

    def _constant_from_values(self, values=None):
        """Returns a new Constant with self.values() while preserving self.ufl_shape.

        If the optional argument `values` is provided, then `values` will be the values of the
        new Constant instead, still preserving the ufl_shape of self.

        Args:
            values (numpy.array): An optional argument to use instead of self.values().

        Returns:
            Constant: The created Constant

        """
        values = self.values() if values is None else values
<<<<<<< HEAD
        res = type(self)(numpy.reshape(values, self.ufl_shape))
        return res
=======
        return type(self)(numpy.reshape(values, self.ufl_shape), domain=self.ufl_domain())
>>>>>>> 909bb40c
<|MERGE_RESOLUTION|>--- conflicted
+++ resolved
@@ -144,9 +144,4 @@
 
         """
         values = self.values() if values is None else values
-<<<<<<< HEAD
-        res = type(self)(numpy.reshape(values, self.ufl_shape))
-        return res
-=======
         return type(self)(numpy.reshape(values, self.ufl_shape), domain=self.ufl_domain())
->>>>>>> 909bb40c
