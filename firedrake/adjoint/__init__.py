--- conflicted
+++ resolved
@@ -4,11 +4,8 @@
 from firedrake.adjoint.variational_solver import *     # noqa: F401
 from firedrake.adjoint.solving import *                # noqa: F401
 from firedrake.adjoint.mesh import *                   # noqa: F401
-<<<<<<< HEAD
-from firedrake.adjoint.pointwise_operators import *                   # noqa: F401
-=======
+from firedrake.adjoint.pointwise_operators import *    # noqa: F401
 from firedrake.adjoint.interpolate import *            # noqa: F401
->>>>>>> 909bb40c
 from pyadjoint.tape import Tape, set_working_tape
 
 set_working_tape(Tape())