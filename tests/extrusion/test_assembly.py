--- conflicted
+++ resolved
@@ -18,13 +18,8 @@
     u = TrialFunction(fspace)
     v = TestFunction(fspace)
 
-<<<<<<< HEAD
-    assemble(inner(u, v)*dx).M._force_evaluation()
-    assemble(inner(grad(u), grad(v))*dx).M._force_evaluation()
-=======
-    assemble(u*v*dx)
-    assemble(dot(grad(u), grad(v))*dx)
->>>>>>> ae234889
+    assemble(inner(u, v)*dx)
+    assemble(inner(grad(u), grad(v))*dx)
 
 
 # three valid combinations for hdiv: 1) hdiv x DG, 2) hcurl x DG, 3) DG x CG
@@ -43,13 +38,8 @@
     u = TrialFunction(fspace)
     v = TestFunction(fspace)
 
-<<<<<<< HEAD
-    assemble(inner(u, v)*dx).M._force_evaluation()
-    assemble(inner(grad(u), grad(v))*dx).M._force_evaluation()
-=======
-    assemble(dot(u, v)*dx)
+    assemble(inner(u, v)*dx)
     assemble(inner(grad(u), grad(v))*dx)
->>>>>>> ae234889
 
 
 # three valid combinations for hcurl: 1) hcurl x CG, 1) hdiv x CG, 3) CG x DG
@@ -68,10 +58,5 @@
     u = TrialFunction(fspace)
     v = TestFunction(fspace)
 
-<<<<<<< HEAD
-    assemble(inner(u, v)*dx).M._force_evaluation()
-    assemble(inner(grad(u), grad(v))*dx).M._force_evaluation()
-=======
-    assemble(dot(u, v)*dx)
-    assemble(inner(grad(u), grad(v))*dx)
->>>>>>> ae234889
+    assemble(inner(u, v)*dx)
+    assemble(inner(grad(u), grad(v))*dx)