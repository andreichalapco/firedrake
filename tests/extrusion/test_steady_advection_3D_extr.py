--- conflicted
+++ resolved
@@ -23,25 +23,12 @@
         return FunctionSpace(mesh, request.param, 0)
 
 
-<<<<<<< HEAD
-@pytest.fixture(scope='module')
-def DPC0():
-    m = UnitSquareMesh(4, 4, quadrilateral=True)
-    mesh = ExtrudedMesh(m, layers=4, layer_height=0.25)
-    return FunctionSpace(mesh, "DPC", 0)
-
-
-@pytest.fixture(scope='module')
-def DG1(mesh):
-    return FunctionSpace(mesh, "DG", 1)
-=======
 @pytest.fixture(scope='module', params=["DG", "DPC"])
 def DGDPC1(request, mesh):
     if mesh._base_mesh.ufl_cell() == triangle:
         return FunctionSpace(mesh, "DG", 1)
     else:
         return FunctionSpace(mesh, request.param, 1)
->>>>>>> 7f4b1f26
 
 
 @pytest.fixture
